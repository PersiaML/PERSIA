--- conflicted
+++ resolved
@@ -5,7 +5,6 @@
 except ImportError:
     from functools import lru_cache
 
-<<<<<<< HEAD
     # fallback implementation of cache_property for Python < 3.8
     def cached_property(func):
         return property(lru_cache()(func))
@@ -22,14 +21,33 @@
 
     def env_check(self) -> bool:
         """Check current environment is valid or not."""
-        assert (
+
+        rank_env = (
             self.WORLD_SIZE is not None
             and self.RANK_ID is not None
             and self.LOCAL_RANK is not None
-        ), f"launcher: {self.ENV_LAUNCHER} world_size: {self.WORLD_SIZE}, rank_id: {self.RANK_ID} local_rank: {self.LOCAL_RANK}"
-        assert (
-            self.REPLICA_INDEX is not None and self.REPLICA_SIZE is not None
-        ), f"launcher: {self.ENV_LAUNCHER} replica_size: {self.REPLICA_SIZE}, replica_index: {self.REPLICA_INDEX}"
+        )
+        replica_env = self.REPLICA_INDEX is not None and self.REPLICA_SIZE is not None
+
+        if not (rank_env or replica_env):
+            raise Exception(
+                f"""PersiaEnv check failed, aleast pass rank or replica info to run the persia task,
+                    launcher: {self.ENV_LAUNCHER} world_size: {self.WORLD_SIZE},
+                    rank_id: {self.RANK_ID}, local_rank: {self.LOCAL_RANK}, replica_size: {self.REPLICA_SIZE},
+                    replica_index: {self.REPLICA_INDEX}"""
+            )
+
+    @cached_property
+    def rank(self):
+        return self.RANK_ID
+
+    @cached_property
+    def local_rank(self):
+        return self.LOCAL_RANK
+
+    @cached_property
+    def world_size(self):
+        return self.WORLD_SIZE
 
     @cached_property
     def replica_index(self):
@@ -55,23 +73,27 @@
         if os.environ.get("RANK", None):
             self.RANK_ID = int(os.environ["RANK"])
             self.LOCAL_RANK = int(os.environ["LOCAL_RANK"])
+            self.WORLD_SIZE = int(os.environ.get("WORLD_SIZE"))
         else:
             _, process_idx = honcho_process_name.split(".")
             process_idx = int(process_idx) - 1
 
-            self.RANK_ID = process_idx
-            self.LOCAL_RANK = process_idx
+            self.REPLICA_INDEX = int(os.environ.get("REPLICA_INDEX"))
+            self.REPLICA_SIZE = int(os.environ.get("REPLICA_SIZE"))
 
-        self.WORLD_SIZE = int(os.environ.get("WORLD_SIZE"))
-        self.REPLICA_INDEX = int(os.environ.get("REPLICA_INDEX"))
-        self.REPLICA_SIZE = int(os.environ.get("REPLICA_SIZE"))
 
 class DockerENV(ENV):
 
     ENV_LAUNCHER = "docker"
 
     def __init__(self):
-        ...
+        if os.environ.get("RANK", None):
+            self.RANK_ID = int(os.environ["RANK"])
+            self.LOCAL_RANK = int(os.environ["LOCAL_RANK"])
+            self.WORLD_SIZE = int(os.environ.get("WORLD_SIZE"))
+        else:
+            self.REPLICA_INDEX = int(os.environ.get("TASK_SLOT_ID")) - 1
+            self.REPLICA_SIZE = int(os.environ.get("REPLICAS"))
 
 
 class DefaultENV(ENV):
@@ -81,7 +103,10 @@
     def __init__(self):
         self.WORLD_SIZE = int(os.environ.get("WORLD_SIZE", 0))
         self.REPLICA_SIZE = int(os.environ.get("REPLICA_SIZE", 0))
-        _REPLICA_INDEX = int(os.environ.get("REPLICA_INDEX", 0))
+
+        self.REPLICA_INDEX = int(os.environ.get("REPLICA_INDEX", 0))
+        self.LOCAL_RANK = int(os.environ.get("LOCAL_RANK", 0))
+        self.RANK_ID = int(os.environ.get("RANK", 0))
 
 
 def parse_env() -> ENV:
@@ -97,13 +122,6 @@
 
 
 _env = parse_env()
-=======
-_WORLD_SIZE = int(os.environ.get("WORLD_SIZE", -1))
-_REPLICA_SIZE = int(os.environ.get("REPLICA_SIZE", 1))
-_REPLICA_INDEX = int(os.environ.get("REPLICA_INDEX", 0))
-_RANK_ID = int(os.environ.get("RANK", 0))
-_LOCAL_RANK = int(os.environ.get("LOCAL_RANK", 0))
->>>>>>> cf787fd4
 
 
 def get_world_size() -> int:
