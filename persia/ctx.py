import os
import io
import socket

from enum import Enum
from queue import Queue
from typing import List, Tuple, Optional, Union

import torch

import persia.env as env

from persia.logger import get_default_logger
from persia.embedding.optim import Optimizer
from persia.embedding import EmbeddingConfig, get_default_embedding_config
from persia.embedding.data import PersiaBatch
from persia.prelude import (
    PersiaCommonContext,
    PersiaTrainingBatch,
    Tensor,
)
from persia.distributed import DistributedBaseOption, get_default_distributed_option

_CURRENT_CXT = None

_logger = get_default_logger()


def _check_finite(tensors: List[torch.Tensor]) -> bool:
    """Check if all tensors in the input list contain only finite elements.

    Arguments:
        tensors (List[torch.Tensor]): list of tensor to be checked.

    Returns:
        bool: ``True`` if all elements in ``tensors`` are finite or None.
    """
    return all([torch.isfinite(t).all() if t is not None else True for t in tensors])


def _cast_dlpack2torch_tensor(
    tensor: Tensor, requires_grad: bool = False
) -> torch.Tensor:
    """Convert the DLPack PythonCapsule to torch tensor.

    Arguments:
        Tensor (Tensor): tensor wrapper that contains dlpack information.
        requires_grad (bool, optional): whether current tensor requires grad or not.
    Returns: pytorch tensor
    """

    import torch.utils.dlpack as dlpack

    tensor = dlpack.from_dlpack(tensor.dlpack)
    tensor.requires_grad = requires_grad
    return tensor


class PreprocessMode(Enum):
    r"""Mode of preprocessing.

    Used by :meth:`.prepare_features` to generate features of different datatypes.

    When set to :attr:`.TRAIN`, :meth:`.prepare_features` will return a torch tensor with
    ``requires_grad`` attribute set to ``True``. When set to :attr:`.EVAL`,
    :meth:`.prepare_features` will return a torch tensor with ``requires_grad`` attribute
    set to ``False``. :attr:`.INFERENCE` behaves almost identical to :attr:`.EVAL`,
    except that :attr:`.INFERENCE` allows :class:`EmbeddingCtx` to process the :class:`PersiaTrainingBatch`
    without a target tensor.
    """
    TRAIN = 1
    EVAL = 2
    INFERENCE = 3


class BaseCtx:
    r"""Initializes a common context for other persia context, e.g. :class:`DataCtx`,
    :class:`EmbeddingCtx` and :class:`TrainCtx`. This class should not be instantiated
    directly.
    """

    def __init__(
        self, threadpool_worker_size: int = 10, device_id: Optional[int] = None
    ):
        """
        Arguments:
            threadpool_worker_size (int): rpc threadpool worker size.
            device_id (int, optional): the CUDA device to use for this process.
        """
        self.origin_context = None

        if device_id is not None and device_id >= 0:
            assert torch.cuda.is_available() and (
                0 <= device_id < torch.cuda.device_count()
            ), f"device_id: {device_id} invalid!"

            torch.cuda.set_device(device_id)
        else:
            device_id = None

        self.device_id = device_id

        # PersiaCommonContext initialize with the rank and world size if
        # it can retrive corresponding information
        if env.get_rank() is not None:
            replica_index = env.get_rank()
            replica_size = env.get_world_size()
        else:
            replica_index = env.get_replica_index()
            replica_size = env.get_replica_size()

        self.common_context = PersiaCommonContext(
            threadpool_worker_size, replica_index, replica_size, device_id
        )
        _logger.info(
            f"init persia context, replica_size: {replica_size} replica_index: {replica_index}"
        )

    def _enter(self):
        """Hook when enter the context"""
        ...

    def _exit(self):
        """Hook when exit the context"""
        ...

    def __enter__(self):
        self._enter()

        global _CURRENT_CXT
        self.origin_context = _CURRENT_CXT
        _CURRENT_CXT = self

        return self

    def __exit__(self, exc_type, value, trace):
        self._exit()

        global _CURRENT_CXT
        _CURRENT_CXT = self.origin_context

        if exc_type:
            import traceback

            _logger.error("\n" + traceback.format_exc())


class DataCtx(BaseCtx):
    r"""Data context provides the communication functionality to data generator component.
    Used for sending a :class:`PersiaBatch` to the `nn worker` and `embedding worker`.

    If you use the :class:`DataCtx` to send the :class:`PersiaBatch` on `data-loader`, you
    should use the :class:`StreamingDataset` to receive the data on `nn-worker`.

    On `data-loader`:

    .. code-block:: python

        from persia.ctx import DataCtx
        from persia.embedding.data import PersiaBatch

        loader = make_loader()
        with DataCtx() as ctx:
            for (non_id_type_features, id_type_features, labels) in loader:
                batch_data = PersiaBatch(
                    id_type_features=id_type_features,
                    non_id_type_features,
                    label,
                    requires_grad=True
                )
                ctx.send_data(persia_batch)

    On `nn-worker`:

    .. code-block:: python

        from persia.ctx import TrainCtx
        from persia.data import StreamingDataset, DataLoader

        buffer_size = 15

        streaming_dataset = StreamingDataset(buffer_size)
        data_loader = DataLoader(streaming_dataset)

        with TrainCtx(...):
            for persia_training_batch in data_loader:
                ...

    .. note::
        The examples cannot be run directly, you should launch the `nn_worker`, `embedding-worker`,
        `embedding-parameter-server`, and `nats-server` to ensure the example gets the correct result.
    """

    def __init__(
        self,
        *args,
        **kwargs,
    ):
        super(DataCtx, self).__init__(*args, **kwargs)
        self._prepare()
        _logger.info("Data ctx prepare done.")

    def _prepare(self):
        """Do some preparation to init `DataCtx`."""

        self.common_context.init_nats_publisher()
        self.common_context.wait_servers_ready()

    def send_data(self, persia_batch: PersiaBatch):
        """Send PersiaBatch from data loader to nn worker and embedding worker side.

        Arguments:
            persia_batch (PersiaBatch): :class:`PersiaBatch` that haven't been processed.
        """
        self.common_context.send_id_type_features_to_embedding_worker(persia_batch.data)
        self.common_context.send_non_id_type_features_to_nn_worker(persia_batch.data)


class EmbeddingCtx(BaseCtx):
    r"""Provides the embedding-related functionality. :class:`EmbeddingCtx` can run offline test
    or online inference depending on different preprocess_mode. The simplest way to get
    this context is by using :func:`eval_ctx` to get the
    :class:`EmbeddingCtx` instance.

    Example for :class:`EmbeddingCtx`:

    .. code-block:: python

        from persia.ctx import EmbeddingCtx, PreprocessMode
        from persia.embedding.data import PersiaBatch

        model = get_dnn_model()
        loader = make_dataloader()
        device_id = 0

        with EmbeddingCtx(
            PreprocessMode.EVAL,
            model=model,
            device_id=device_id
        ) as ctx:
            for (non_id_type_features, id_type_features, labels) in loader:
                persia_batch = PersiaBatch(
                    id_type_features
                    non_id_type_features=non_id_type_features,
                    labels=labels
                    requires_grad=False
                )
                persia_training_batch = ctx.get_embedding_from_data(persia_batch)
                (output, label) = ctx.forward(persia_training_batch)

    .. note::
        The examples cannot be run directly, you should launch the `nn_worker`,
        `embedding-worker`, `embedding-parameter-server`, and `nats-server` to
        ensure the example gets the correct result.

    .. note::
        If you set ``device_id=None``, the training data and the model will be placed
        in host memory rather than in `CUDA` device memory by default.

    """

    def __init__(
        self,
        preprocess_mode: PreprocessMode,
        model: Optional[torch.nn.Module] = None,
        embedding_config: Optional[EmbeddingConfig] = None,
        *args,
        **kwargs,
    ):
        """
        Arguments:
            preprocess_mode (PreprocessMode): different preprocess mode effect the
                behavior of :meth:`.prepare_features`.
            model (torch.nn.Module): denese neural network PyTorch model.
            embedding_config (EmbeddingConfig, optional): the embedding configuration that
                will be sent to the embedding server.
        """
        super(EmbeddingCtx, self).__init__(*args, **kwargs)
        self.preprocess_mode = preprocess_mode
        self.model = model
        self.embedding_config = embedding_config or get_default_embedding_config()

        self.current_batch = None

    def _enter(self):
        if self.embedding_config is not None:
            self.configure_embedding_parameter_servers(self.embedding_config)

    def configure_embedding_parameter_servers(
        self,
        embedding_config: EmbeddingConfig,
    ):
        """Apply :class:`EmbeddingConfig` to embedding servers.

        Arguments:
            embedding_config (EmbeddingConfig): the embedding configuration that will
                be sent to the embedding server.
        """
        self.common_context.configure_embedding_parameter_servers(
            embedding_config.emb_initialization[0],
            embedding_config.emb_initialization[1],
            embedding_config.admit_probability,
            embedding_config.weight_bound > 0,
            embedding_config.weight_bound,
        )

    def forward(
        self, batch: PersiaTrainingBatch
    ) -> Tuple[torch.Tensor, Optional[torch.Tensor]]:
        """Call :meth:`.prepare_features` and then do a forward step of the model in context.

        Arguments:
            batch (PersiaTrainingBatch): training data provided by PERSIA upstream including
                non_id_type_features ,labels, id_type_feature_embeddings and meta info.

        Returns:
            the tuple of output data and target data.
        """
        assert self.model is not None, "model not found, please init context with model"
        non_id_type_tensors, embedding_tensors, labels = self.prepare_features(batch)
        output = self.model(non_id_type_tensors, embedding_tensors)
        return (output, labels)

    def prepare_features(
        self, persia_training_batch: PersiaTrainingBatch
    ) -> Tuple[List[torch.Tensor], List[torch.Tensor], Optional[List[torch.Tensor]]]:
        r"""This function converts data from ``PersiaTrainingBatch`` to ``torch.Tensor``.

        :class:`PersiaTrainingBatch` contains non_id_type_features, id_type_feature_embeddings
        and labels. But they can't use directly in training before convert the :class:`Tensor`
        to ``torch.Tensor``.

        Arguments:
            persia_training_batch (PersiaTrainingBatch): training data provided by PERSIA
                upstream including non_id_type_features, labels, id_type_feature_embeddings
                and meta info.

        Returns:
            the tuple of non_id_type_feature_tensors, id_type_feature_embedding_tensors and
            label_tensors.
        """
        if self.preprocess_mode == PreprocessMode.INFERENCE:
            persia_training_batch.label_torch_tensors = None
        else:
            # pytype: disable=attribute-error
            persia_training_batch.label_tensors = (
                persia_training_batch.consume_all_label_tensors()
            )
            # pytype: enable=attribute-error
            persia_training_batch.label_torch_tensors = [
                _cast_dlpack2torch_tensor(label_tensor)
                for label_tensor in persia_training_batch.label_tensors
            ]

        is_training = self.preprocess_mode == PreprocessMode.TRAIN  # cache property

        # pytype: disable=attribute-error
        persia_training_batch.non_id_type_feature_tensors = (
            persia_training_batch.consume_all_non_id_type_feature_tensors()
        )
        # pytype: enable=attribute-error
        persia_training_batch.non_id_type_feature_torch_tensors = [
            _cast_dlpack2torch_tensor(non_id_type_feature_tensor)
            for non_id_type_feature_tensor in persia_training_batch.non_id_type_feature_tensors
        ]

        # pytype: disable=attribute-error
        persia_training_batch.id_type_feature_embedding_tensors = (
            persia_training_batch.consume_all_id_type_feature_embedding_tensors()
        )
        # pytype: enable=attribute-error

        persia_training_batch.emb_slots = (
            []
        )  # cache embedding to prevent tensor expired
        id_type_feature_embedding_cache_torch_tensors = (
            []
        )  # cache origin embedding for later backward procedure
        id_type_feature_embedding_torch_tensors = (
            []
        )  # id type tensos for later forward procedure

        for (
            id_type_feature_embedding_tensor
        ) in persia_training_batch.id_type_feature_embedding_tensors:
            if id_type_feature_embedding_tensor.is_raw_embedding():
                # no duplicate id in raw_id_tensor
                (
                    raw_embedding,
                    index,
                    non_empty_index,
                    sample_id_num,
                ) = id_type_feature_embedding_tensor.get_raw_embedding()

                persia_training_batch.emb_slots.append(
                    [raw_embedding, index, non_empty_index]
                )
                distinct_id_tensor = _cast_dlpack2torch_tensor(raw_embedding)
                index_tensor = _cast_dlpack2torch_tensor(
                    index
                )  # tensor shape (1, batch_size * sample_fixed_size)
                max_index = index_tensor.max()
                size_of_distinct_id_tensor = distinct_id_tensor.shape[0]

                assert (
                    max_index < size_of_distinct_id_tensor
                ), "raw embedding select index larger than tensor"

                non_empty_index_tensor = _cast_dlpack2torch_tensor(
                    non_empty_index
                )  # tensor shape (-1), variable length

                batch_size = len(sample_id_num)
                dim = distinct_id_tensor.shape[-1]
                sample_fixed_size = index_tensor.shape[-1] // batch_size
                index_select_raw_tensor = distinct_id_tensor.index_select(
                    0, index_tensor.view(-1)
                )
                index_select_raw_tensor.requires_grad = is_training

                raw_fixed_size_tensor = index_select_raw_tensor.view(
                    -1, sample_fixed_size, dim
                )
                mask = (
                    index_tensor.view(batch_size, sample_fixed_size, 1) != 0
                ).half()  # generate mask
                raw_fixed_size_tensor_with_mask = torch.cat(
                    [raw_fixed_size_tensor, mask], dim=2
                )
                id_type_feature_embedding_cache_torch_tensors.append(
                    (
                        raw_embedding.name,
                        distinct_id_tensor,
                        index_tensor,
                        non_empty_index_tensor,
                        index_select_raw_tensor,
                    )
                )
                id_type_feature_embedding_torch_tensors.append(
                    raw_fixed_size_tensor_with_mask
                )
            else:
                embedding = id_type_feature_embedding_tensor.get_sum_embedding()
                persia_training_batch.emb_slots.append([embedding])
                attention_sum_tensor = _cast_dlpack2torch_tensor(
                    embedding, requires_grad=is_training
                )
                id_type_feature_embedding_torch_tensors.append(attention_sum_tensor)
                id_type_feature_embedding_cache_torch_tensors.append(
                    (embedding.name, None, None, None, attention_sum_tensor)
                )

        persia_training_batch.id_type_feature_embedding_torch_tensors = (
            id_type_feature_embedding_torch_tensors
        )
        persia_training_batch.id_type_feature_embedding_cache_torch_tensors = (
            id_type_feature_embedding_cache_torch_tensors
        )
        self.current_batch = persia_training_batch

        return (
            persia_training_batch.non_id_type_feature_torch_tensors,
            persia_training_batch.id_type_feature_embedding_torch_tensors,
            persia_training_batch.label_torch_tensors,
        )

    def dump_checkpoint(
        self,
        dst_dir: str,
        dense_filename: str = "dense.pt",
        jit_dense_filename: str = "jit_dense.pt",
        blocking: bool = True,
        with_jit_model: bool = False,
    ):
        """Save the model checkpoint (both dense and embedding) to the destination directory.

        Arguments:
            dst_dir (str): destination directory.
            dense_filename (str, optional): dense checkpoint filename.
            jit_dense_filename (str, optional): dense checkpoint filename after
                PyTorch jit script.
            blocking (bool, optional): dump embedding checkpoint in blocking mode or not.
            with_jit_model (bool, optional): dump jit script dense checkpoint or not.
        """
        assert self.model is not None, "model not found, please init context with model"

        if with_jit_model:
            self.dump_torch_state_dict(self.model, dst_dir, jit_dense_filename, True)
        self.dump_torch_state_dict(self.model, dst_dir, dense_filename)

        self.dump_embedding(dst_dir, blocking=blocking)

    def load_checkpoint(
        self,
        src_dir: str,
        map_location: Optional[str] = None,
        dense_filename: str = "dense.pt",
        blocking: bool = True,
    ):
        """Load the dense and embedding checkpoint from the source directory.

        Arguments:
            src_dir (str): source directory.
            map_location (str, optional): load the dense checkpoint to specific device.
            dense_filename (str, optional): dense checkpoint filename.
            blocking (bool, optional): dump embedding checkpoint in blocking mode or not.
        """
        assert self.model is not None, "model not found, please init context with model"

        dense_model_filepath = os.path.join(src_dir, dense_filename)
        if os.path.exists(dense_model_filepath):
            self.load_torch_state_dict(
                self.model, dense_model_filepath, map_location=map_location
            )

        self.load_embedding(src_dir, blocking=blocking)

    def dump_embedding(self, dst_dir: str, blocking: bool = True):
        """Dump embeddings to the destination directory.
        By default, this function is synchronous and will wait for the completion
        of embedding loading before returning. This is done internally through
        a call to :meth:`.wait_for_dump_embedding`.
        Set ``blocking=False`` to allow asyncronous computation,
        in which case the function will return immediately.
        :meth:`.wait_for_dump_embedding` to wait until finished if ``blocking=False``.

        Arguments:
            dst_dir (str): destination directory.
            blocking (bool, optional): dump embedding in blocking mode or not.
        """
        self.common_context.dump(dst_dir)
        if blocking:
            self.wait_for_dump_embedding()

    def load_embedding(self, src_dir: str, blocking: bool = True):
        """Load embeddings from ``src_dir``.
        By default, this function is synchronous and will wait for the completion
        of embedding loading before returning. This is done internally through
        a call to :meth:`.wait_for_load_embedding`.
        Set ``blocking=False`` to allow asyncronous computation,
        in which case the function will return immediately.

        Arguments:
            src_dir (str): directory to load embeddings.
            blocking (bool, optional): dump embedding in blocking mode or not.
        """
        self.common_context.load(src_dir)
        if blocking:
            self.wait_for_load_embedding()

    def dump_torch_state_dict(
        self,
        torch_instance: Union[torch.nn.Module, torch.optim.Optimizer],
        dst_dir: str,
        file_name: str,
        is_jit: bool = False,
    ):
        """Dump a Pytorch model or optimizer's state dict to the destination directory.

        Arguments:
            torch_instance (torch.nn.Module or torch.optim.Optimizer): dense model or
                optimizer to be dumped.
            dst_dir (str): destination directory.
            file_name (str): destination filename.
            is_jit (bool, optional): whether to dump model as jit script.
        """

        buffer = io.BytesIO()
        if not is_jit:
            torch.save(torch_instance.state_dict(), buffer)
        else:
            assert isinstance(
                torch_instance, torch.nn.Module
            ), f"dump_torch_object only support torch.nn.Moudle, but go obj type {type(torch_instance)}"
            jit_model = torch.jit.script(torch_instance)
            torch.jit.save(jit_model, buffer)
        bytes_model = buffer.getvalue()
        self.common_context.dump_to_file(bytes_model, dst_dir, file_name)

    def load_torch_state_dict(
        self,
        torch_instance: Union[torch.nn.Module, torch.optim.Optimizer],
        src_dir: str,
        map_location: Optional[str] = None,
    ):
        """Load a Pytorch state dict from the source directory and apply to `torch_instance`.

        Arguments:
            torch_instance (torch.nn.Module or torch.optim.Optimizer): dense model or
                optimizer to restore.
            src_dir (str): directory to load torch state dict.
            map_location (str, optional): load the dense checkpoint to specific device.
        """
        dense_bytes = self.common_context.read_from_file(src_dir)
        buffer = io.BytesIO(dense_bytes)
        buffer.seek(0)
        state_dict = torch.load(buffer, map_location=map_location)
        torch_instance.load_state_dict(state_dict)

    def wait_for_dump_embedding(self):
        """Wait for the embedding dump process."""
        self.common_context.wait_for_emb_dumping()

    def wait_for_load_embedding(self):
        """Wait for the embedding load process."""
        self.common_context.wait_for_emb_loading()

    def get_embedding_size(self) -> List[int]:
        """Get number of ids on all embedding servers."""
        return self.common_context.get_embedding_size()

    def clear_embeddings(self):
        """Clear all embeddings on all embedding servers."""
        self.common_context.clear_embeddings()

    def get_embedding_from_data(
        self, persia_batch: PersiaBatch, device_id: Optional[int] = None
    ) -> PersiaTrainingBatch:
        """Get embeddings of the serialized input batch data.

        Arguments:
            persia_batch (PersiaBatch): input data without embeddings..
            device_id (int, optional): the CUDA device to use for this process.

        Returns:
            PersiaTrainingBatch that contains id_type_feature_embeddings.
        """

        return self.common_context.get_embedding_from_data(
            persia_batch.data, device_id or self.device_id
        )

    def get_embedding_from_bytes(
        self, data: bytes, device_id: Optional[int] = None
    ) -> PersiaTrainingBatch:
        """Get embeddings of the serialized input batch data.

        Arguments:
            data (PersiaBatch): serialized input data without embeddings.
            device_id (int, optional): the CUDA device to use for this process.

        Returns:
            PersiaTrainingBatch that contains id_type_feature_embeddings.
        """

        return self.common_context.get_embedding_from_bytes(
            data, device_id or self.device_id
        )


class TrainCtx(EmbeddingCtx):
    r"""Subclass of :class:`EmbeddingCtx` that implements a `backward` function to update the
    embeddings.

    Example for :class:`TrainCtx`:

    .. code-block:: python

        import torch
        import persia
        from persia.data import DataLoder, StreamingDataset

        device_id = 0
        model = get_dnn_model()
        model.cuda(device_id)

        embedding_optimizer = persia.embedding.optim.SGD(lr=1e-3)
        dense_optimizer = torch.optim.SGD(model.parameters(), lr=1e-3)
        loss_fn = torch.nn.BCELoss(reduction="mean")

        prefetch_size = 15
        stream_dataset = StreamingDataset(prefetch_size)

        with TrainCtx(
            embedding_optimizer,
            dense_optimizer,
            model=model,
            device_id=device_id
        ) as ctx:
            dataloader = DataLoder(stream_dataset)
            for persia_training_batch in datalaoder:
                output, labels = ctx.forward(persia_training_batch)
                loss = loss_fn(output, labels[0])
                scaled_loss = ctx.backward(loss)

    If you want to train the PERSIA task in a distributed environment, you can
    set `distributed_option` to the corresponding option you want to use.
    Currently support Pytorch DDP (distributed data-parallel) (:class:`DDPOption`)
    and Bagua (:class:`BaguaDistributedOption`). The default is Pytorch DDP.
    The default configuration is determined by :func:`.get_default_distributed_option`
     when the environment ``WORLD_SIZE > 1``.

    You can configure the :class:`DDPOption` to your specific requirements.

    .. code-block::

        import persia
        from persia.distributed import DDPOption

        backend = "nccl"
        # backend = "gloo" # If you want to train the PERSIA on the CPU cluster.

        ddp_option = DDPOption(
            backend=backend,
            init_method="tcp"
        )

        with TrainCtx(
            embedding_optimizer,
            dense_optimizer,
            model=model,
            distributed_option=ddp_option
        ) as ctx:
            ...

    We also integrated Bagua to PERSIA as an alternative to PytorchDDP.
    `Bagua <https://github.com/BaguaSys/bagua>`_ is an advanced data-parallel framework,
    also developed by AI Platform @ Kuaishou.
    Using :class:`BaguaDistributedOption` in place of
    :class:`DDPOption` can significantly speed up the training (See
    `Bagua Benchmark <https://tutorials.baguasys.com/benchmark/>`_).
    For more details on the algorithms used by and available options of
    :class:`BaguaDistributedOption`, please refer to
    `Bagua tutorials <https://tutorials.baguasys.com/algorithms/>`_.

    Example for :class:`BaguaDistributedOption`:

    .. code-block::

        from persia.distributed import BaguaDistributedOption

        algorithm = "gradient_allreduce"
        bagua_args = {}
        bagua_option = BaguaDistributedOption(
            algorithm,
            **bagua_args
        )

        with TrainCtx(
            embedding_optimizer,
            dense_optimizer,
            model=model,
            distributed_option=bagua_option
        ) as ctx:
            ...

    """

    def __init__(
        self,
        embedding_optimizer: Optimizer,
        dense_optimizer: torch.optim.Optimizer,
        grad_scalar_update_factor: float = 4,
        backward_buffer_size: int = 10,
        backward_workers_size: int = 8,
        grad_update_buffer_size: int = 60,
        lookup_emb_directly: bool = True,
        mixed_precision: bool = True,
        distributed_option: Optional[DistributedBaseOption] = None,
        *args,
        **kwargs,
    ):
        """
        Arguments:
            embedding_optimizer (persia.embedding.optim.Optimizer): optimizer for the
                embedding parameters.
            dense_optimizer (torch.optim.Optimizer): optimizer for dense parameters.
            grad_scalar_update_factor (float, optional): update factor of ``Gradscalar``
                to ensure that loss scale is finite if set ``mixed_precision=True``.
            backward_buffer_size (int, optional): maximum number of gradients
                queued in the buffer between two backward steps.
            backward_workers_size (int, optional): number of workers sending embedding gradients
                in parallel.
<<<<<<< HEAD
            grad_update_buffer_size (int, optional): number of gradient buffer. The buffer will cache the
                gradient tensor until the embedding update is finished.
            lookup_emb_directly (bool, optional): lookup embedding directly without isolation data loader.
            mixed_precision (bool): enable mixed_precision or not.
            distributed_option (DistributedBaseOption, optional): distributedOption to converted
                model to dataparallel model.
=======
            grad_update_buffer_size (int, optional): number of reference cache holding the
                gradient tensor reference to avoid meet dangle data in gradient backward
                phase.
            lookup_emb_directly (bool, optional): lookup embedding directly without a separate data loader.
            mixed_precision (bool): whether to enable mixed_precision.
            distributed_option (DistributedBaseOption, optional): option for distributed training.
>>>>>>> fe325e18
        """
        super(TrainCtx, self).__init__(PreprocessMode.TRAIN, *args, **kwargs)

        assert (
            embedding_optimizer is not None
        ), "EmbeddingOptimizer should not be none in train context"
        assert grad_scalar_update_factor > 0, "grad scalar should greater than zero"
        assert (
            self.model is not None
        ), "Model not found, please init context with pytorch model"

        assert grad_scalar_update_factor > 0, "grad scalar should greater than zero"

        world_size = env.get_world_size()
        assert world_size != -1, "WORLD_SIZE not set"
        rank_id = env.get_rank()
        assert rank_id != -1, "RANK not set"

        self.world_size = world_size
        self.rank_id = rank_id

        assert not mixed_precision or (
            mixed_precision and torch.cuda.is_available()
        ), "Mixed precision training only support on cuda device."
        self.mixed_precision = mixed_precision

        if self.mixed_precision:
            self.grad_scalar_update_factor = grad_scalar_update_factor
            self.grad_scaler = torch.cuda.amp.GradScaler()
            self.update_times = 0

        if world_size > 1:
            distributed_option = distributed_option or get_default_distributed_option(
                device_id=self.device_id
            )
            not_env_file = not distributed_option.init_with_env_file()
            not_exists_master_addr = not distributed_option.master_addr
            if not_env_file and not_exists_master_addr:
                master_addr = self._get_master_addr()
            else:
                master_addr = None

            model, dense_optimizer = distributed_option.convert2distributed_model(
                self.model,
                world_size,
                rank_id,
                self.device_id,
                master_addr=master_addr,
                optimizer=dense_optimizer,
            )
            self.model = model
            _logger.info("Distributed training context init done.")
        else:
            _logger.info("SingleMachine training context init done.")

        self.dense_optimizer = dense_optimizer
        self.embedding_optimizer = embedding_optimizer

        self.wait_servers_ready()

        if lookup_emb_directly:
            init_rpc_client_num = self._init_embedding_worker_rpc_client()
            _logger.info(f"Successfully init {init_rpc_client_num} rpc client")

        self.backward_workers_size = backward_workers_size

        from persia.prelude import Backward

        self.grad_queue = Queue(grad_update_buffer_size)
        self.backward_engine = Backward(backward_buffer_size)

    def _enter(self):
        super()._enter()

        self.embedding_optimizer.apply()
        self.backward_engine.launch(self.backward_workers_size)

    def _exit(self):
        super()._exit()

        self.backward_engine.shutdown()

    def _get_master_addr(self) -> str:
        """Get leader(rank 0) ip address."""
        if self.rank_id == 0:
            master_addr = socket.gethostbyname(socket.gethostname())
            self.common_context.init_master_discovery_service(master_addr)
            _logger.info(f"init addr is {master_addr}")
        else:
            self.common_context.init_master_discovery_service()
            master_addr = self.common_context.master_addr
            _logger.info(f"master addr is {master_addr}")
        return master_addr

    def _init_embedding_worker_rpc_client(self) -> int:
        """Initialize the embedding worker rpc clients."""
        embedding_worker_addr_list = (
            self.common_context.get_embedding_worker_addr_list()
        )
        assert len(embedding_worker_addr_list) > 0, "Not available embedding worker."
        for embedding_worker_addr in embedding_worker_addr_list:
            self.common_context.init_rpc_client_with_addr(embedding_worker_addr)
        return len(embedding_worker_addr_list)

    def wait_servers_ready(self):
        """Wait until embedding servers are ready to serve."""

        self.common_context.init_nats_publisher(self.world_size)
        self.common_context.wait_servers_ready()

    def backward(
        self, loss: torch.Tensor, embedding_gradient_check_frequency: int = 20
    ) -> torch.Tensor:
<<<<<<< HEAD
        """Update the parameters of the current dense model and embedding model.
=======
        """Update the gradient of current dense and embedding tensors.

        This method supports mixed precision training. Depending on whether the current
        embedding gradient is finite or not, ``GradScalar`` can update the scale
        automatically to limit the parameters to be in finite range.
>>>>>>> fe325e18

        Arguments:
            loss (torch.Tensor): loss of current batch.
            embedding_gradient_check_frequency (int, optional): the frequency to check
                gradient finite or not for current embedding.
        """
        if self.mixed_precision:
            loss = self.grad_scaler.scale(loss)
            scale = self.grad_scaler.get_scale()
        else:
            scale = 1  # Always equal to 1 when disable mixed_precision training

        loss.backward()

        finite = self._on_backward(scale, embedding_gradient_check_frequency)

        if self.mixed_precision:
            self.grad_scaler.step(self.dense_optimizer)

            if finite:
                self.grad_scaler.update()
            else:
                self.grad_scaler.update(scale / self.grad_scalar_update_factor)
        else:
            self.dense_optimizer.step()

        self.dense_optimizer.zero_grad()
        return loss

    def _on_backward(self, loss_scale: float, embedding_gradient_check_frequency: int):
        """Update the embeddings' gradients

        Arguments:
            loss_scale (float): the loss that scaled by GradScalar, loss_scale always equal
                to 1 for cpu training scenes.
            embedding_gradient_check_frequency (int): the frequency to check gradient finite
                or not for current embedding.
        """
        if self.grad_queue.full():
            self.grad_queue.get()

        finite = True

        if (
            self.mixed_precision
            and self.update_times % embedding_gradient_check_frequency == 0
        ):
            finite = _check_finite(
                [
                    embedding[-1].grad
                    for embedding in self.current_batch.id_type_feature_embedding_cache_torch_tensors
                ]
            )
            self.update_times += 1

        grad_slots = []  # cache grad slots
        empty_grads = []  # counting empty grads

        gradient_batch = self.current_batch.create_gradient_batch()

        for (
            emb_name,
            distinct_id_tensor,
            index,
            non_zero_index,
            emb_tensor,
        ) in self.current_batch.id_type_feature_embedding_cache_torch_tensors:
            if emb_tensor.grad is None:
                gradient_batch.add_skipped_gradient(emb_name)
                empty_grads.append(emb_name)
            else:
                if distinct_id_tensor is not None:
                    if distinct_id_tensor.shape[0] > 1:
                        grad = torch.zeros_like(distinct_id_tensor, dtype=torch.float32)
                        non_zero_grad = emb_tensor.grad.index_select(
                            0, non_zero_index.view(-1)
                        ).float()
                        non_zero_index = index.view(-1)[non_zero_index.view(-1)]
                        grad.index_add_(0, non_zero_index, non_zero_grad)
                        grad = grad[1:, :]
                        is_f16_gradient = False
                    else:
                        grad = None
                else:
                    grad = emb_tensor.grad  # type: torch.Tensor
                    is_f16_gradient = True

                if grad is not None:

                    grad_slots.append(grad)
                    gradient_batch.add_gradient(
                        emb_name,
                        grad.data_ptr(),
                        grad.shape,
                        is_f16_gradient,
                        loss_scale,
                    )

        if self.device_id is not None:
            torch.cuda.synchronize()

        self.backward_engine.update_id_type_feature_gradient_batched(gradient_batch)
        self.grad_queue.put(grad_slots)

        if len(empty_grads) > 0:
            _logger.warning(
                f"Current batch exists empty gradient tensors, num: {len(empty_grads)}, {empty_grads}"
            )
        return finite

    def dump_checkpoint(
        self,
        dst_dir: str,
        dense_model_filename: str = "dense.pt",
        jit_dense_model_filename: str = "jit_dense.pt",
        opt_filename: str = "opt.pt",
        blocking: bool = True,
        with_jit_model: bool = False,
    ):
        """Dump the dense and embedding checkpoint to destination directory.

        Arguments:
            dst_dir (str): destination directory.
            dense_model_filename (str, optional): dense model checkpoint filename.
            jit_dense_model_filename (str, optional): dense checkpoint filename after PyTorch jit.
            opt_filename (str, optional): optimizer checkpoint filename.
            blocking (bool, optional): dump embedding checkpoint in blocking mode or not.
            with_jit_model (bool, optional): dump dense checkpoint as jit script or not.
        """
        super().dump_checkpoint(
            dst_dir,
            dense_filename=dense_model_filename,
            jit_dense_filename=jit_dense_model_filename,
            blocking=blocking,
            with_jit_model=with_jit_model,
        )

        self.dump_torch_state_dict(self.dense_optimizer, dst_dir, opt_filename)

    def load_checkpoint(
        self,
        src_dir: str,
        map_location: Optional[str] = None,
        dense_model_filename: str = "dense.pt",
        opt_filename: str = "opt.pt",
        blocking: bool = True,
    ):
        """Load the dense and embedding checkpoint from source directory.

        Arguments:
            src_dir (str): source directory.
            map_location (str, optional): load the dense checkpoint to specific device.
            dense_model_filename (str, optional): dense checkpoint filename.
            opt_filename (str, optional): optimizer checkpoint filename.
            blocking (bool, optional): dump embedding checkpoint in blocking mode or not.
        """
        super().load_checkpoint(
            src_dir,
            map_location=map_location,
            dense_filename=dense_model_filename,
            blocking=blocking,
        )

        optimizer_filepath = os.path.join(src_dir, opt_filename)
        if os.path.exists(optimizer_filepath):
            self.load_torch_state_dict(
                self.dense_optimizer, optimizer_filepath, map_location=map_location
            )


def cnt_ctx() -> Optional[BaseCtx]:
    """Get the :class:`BaseCtx` recently entered."""
    return _CURRENT_CXT


def eval_ctx(*args, **kwargs) -> EmbeddingCtx:
    """Get the :class:`EmbeddingCtx` with the :attr:`.EVAL` mode."""
    return EmbeddingCtx(PreprocessMode.EVAL, *args, **kwargs)


class InferCtx(EmbeddingCtx):
    r"""Subclass of :class:`EmbeddingCtx` that provides the inference functionality without `nats-servers`.

    Example for :class:`InferCtx`:

    .. code-block:: python

        import numpy as np
        from persia.ctx import InferCtx
        from persia.embedding.data import PersiaBatch, IDTypeFeatureWithSingleID

        device_id = 0
        id_type_feature = IDTypeFeatureWithSingleID(
            "id_type_feature",
            np.array([1, 2, 3], np.uint64)
        )
        persia_batch = PersiaBatch([id_type_feature], requires_grad=False)

        embedding_worker_address_list = [
            "localhost: 8888",
            "localhost: 8889",
            "localhost: 8890"
        ]
        with InferCtx(embedding_worker_address_list, device_id=device_id) as infer_ctx:
            persia_training_batch = persia_context.get_embedding_from_bytes(
                persia_batch.to_bytes(),
            )
            (
                non_id_type_feature_tensors,
                id_type_feature_embedding_tensors,
                label_tensors
            )= persia_context.prepare_features(batch)

    .. note::
        The example cannot be run directly, you should launch the `embedding-worker` and
        `embedding-parameter-server` to ensure the example gets correct result.
    """

    def __init__(
        self,
        embedding_worker_address_list: List[str],
        *args,
        **kwargs,
    ):
        """
        Arguments:
            embedding_worker_addrs (List[str]): embedding worker address(ip:port) list.
        """
        super(InferCtx, self).__init__(PreprocessMode.INFERENCE, *args, **kwargs)

        for addr in embedding_worker_address_list:
            self.common_context.init_rpc_client_with_addr(addr)

    r"""Wait for embedding worker and embedding server ready for serving."""

    def wait_for_serving(self):
        self.common_context.wait_for_serving()<|MERGE_RESOLUTION|>--- conflicted
+++ resolved
@@ -771,21 +771,11 @@
                 queued in the buffer between two backward steps.
             backward_workers_size (int, optional): number of workers sending embedding gradients
                 in parallel.
-<<<<<<< HEAD
             grad_update_buffer_size (int, optional): number of gradient buffer. The buffer will cache the
                 gradient tensor until the embedding update is finished.
-            lookup_emb_directly (bool, optional): lookup embedding directly without isolation data loader.
-            mixed_precision (bool): enable mixed_precision or not.
-            distributed_option (DistributedBaseOption, optional): distributedOption to converted
-                model to dataparallel model.
-=======
-            grad_update_buffer_size (int, optional): number of reference cache holding the
-                gradient tensor reference to avoid meet dangle data in gradient backward
-                phase.
             lookup_emb_directly (bool, optional): lookup embedding directly without a separate data loader.
             mixed_precision (bool): whether to enable mixed_precision.
             distributed_option (DistributedBaseOption, optional): option for distributed training.
->>>>>>> fe325e18
         """
         super(TrainCtx, self).__init__(PreprocessMode.TRAIN, *args, **kwargs)
 
@@ -899,15 +889,7 @@
     def backward(
         self, loss: torch.Tensor, embedding_gradient_check_frequency: int = 20
     ) -> torch.Tensor:
-<<<<<<< HEAD
         """Update the parameters of the current dense model and embedding model.
-=======
-        """Update the gradient of current dense and embedding tensors.
-
-        This method supports mixed precision training. Depending on whether the current
-        embedding gradient is finite or not, ``GradScalar`` can update the scale
-        automatically to limit the parameters to be in finite range.
->>>>>>> fe325e18
 
         Arguments:
             loss (torch.Tensor): loss of current batch.
