import os
import io
import socket

from enum import Enum, IntEnum
from queue import Queue
from typing import List, Tuple, Optional, NewType, Union

import torch

from retrying import retry

import persia.env as env

from persia.logger import get_default_logger
from persia.sparse.optim import Optimizer
from persia.prelude import PyPersiaCommonContext, PyPersiaBatchData, PyTensor
from persia.distributed import DistributedBaseOption, get_default_distributed_option

_CURRENT_CXT = None

_logger = get_default_logger()

PythonTrainBatch = NewType("PythonTrainBatch", object)


def _check_finite(tensors: List[torch.Tensor]) -> bool:
    """Check if all tensors in the input list contain only finite elements.

    Arguments:
        tensors (List[torch.Tensor]): List of tensor to be checked.

    Returns:
        bool: ``True`` if all elements in ``tensors`` are finite or None.
    """
    return all([torch.isfinite(t).all() if t is not None else True for t in tensors])


def _cast_dlpack2torch_tensor(pytensor: PyTensor, requires_grad: bool):
    """Convert the dlpack tensor to torch tensor

    Arguments:
        pytensor (PyTensor): ...
        requires_grad (bool, optional): ...
    Returns: pytorch tensor
    """

    tensor = torch.utils.dlpack.from_dlpack(pytensor.dlpack)
    tensor.requires_grad = requires_grad
    return tensor


class PreprocessMode(Enum):
    r"""Mode of preprocessing.

    Used by ``EmbeddingCtx.prepare_features`` to generate features of different datatypes.

    When set to ``TRAIN``, ``prepare_features`` will return a torch tensor with ``requires_grad`` attribute set to ``True``.
    When set to ``EVAL``, ``prepare_features`` will return a torch tensor with ``requires_grad`` attribute set to ``False``.
    ``INFERENCE`` behaves almost identical to ``PreprocessMode.EVAL``, except that ``INFERENCE`` allows ""EmbeddingCtx`` to process the ``PythonTrainBatch`` without a target tensor.
    """
    TRAIN = 1
    EVAL = 2
    INFERENCE = 3


class BaseCtx:
    r"""Initializes a common context for other persia context, e.g. `DataCtx`, `EmbeddingCtx` and `TrainCtx`.
    This class should not be instantiated directly.
    """

    def __init__(
        self, threadpool_worker_size: int = 10, device_id: Optional[int] = None
    ):
        """
        Arguments:
            threadpool_worker_size (int): Rpc threadpool worker size.
            device_id (int, optional): The CUDA device to use for this process.
        """
        self.origin_context = None

        if device_id is not None and device_id >= 0:
            assert (
                0 <= device_id < torch.cuda.device_count()
            ), f"device_id: {device_id} invalid!"

            torch.cuda.set_device(device_id)
        else:
            device_id = None

        self.device_id = device_id

        replica_index = (
            env.get_rank() if env.get_rank() != -1 else env.get_replica_index()
        )
        replica_size = (
            env.get_world_size()
            if env.get_world_size() != -1
            else env.get_replica_size()
        )

        self.common_context = PyPersiaCommonContext(
            threadpool_worker_size, replica_index, replica_size
        )
        _logger.info(
            f"init persia context, replica_size: {replica_size} replica_index: {replica_index}"
        )

    def _enter(self):
        """Hook when enter the context"""
        ...

    def _exit(self):
        """Hook when exit the context"""
        ...

    def __enter__(self):
        self._enter()

        global _CURRENT_CXT
        self.origin_context = _CURRENT_CXT
        _CURRENT_CXT = self

        return self

    def __exit__(self, exc_type, value, trace):
        self._exit()

        global _CURRENT_CXT
        _CURRENT_CXT = self.origin_context

        if exc_type:
            import traceback

            _logger.error("\n" + traceback.format_exc())


class DataCtx(BaseCtx):
    r"""Provides the communicate ability for data generator component to send the PersiaBatchData
    to the trainer and embedding middleware.

    Example:
        >>> from persia.prelude import PyPersiaBatchData
        >>> loader = make_simple_loader()
        >>> with DataCtx() as ctx:
        >>>     for (dense, batch_sparse_ids, target) in loader:
        >>>         batch_data = PyPersiaBatchData()
        >>>         batch_data.add_dense([dense])
        >>>         batch_data.add_sparse(batch_sparse_ids)
        >>>         batch_data.add_target(target)
        >>>         ctx.send_data(batch_data)
    """

    def __init__(
        self,
        *args,
        **kwargs,
    ):
        super(DataCtx, self).__init__(*args, **kwargs)
        self.prepare()
        _logger.info("Data ctx prepare done.")

    @retry(wait_fixed=2000)
    def prepare(self):
        """Do some preparation to init `DataCtx`."""

        self.common_context.init_nats_publisher(None)
        self.common_context.wait_servers_ready()

    @retry(wait_fixed=2000)
    def send_sparse_to_middleware(self, data: PyPersiaBatchData):
        """Send PersiaBatchData from data compose to middleware side.

        Arguments:
            data (PyPersiaBatchData): PersiaBatchData that haven't been process.
        """
        self.common_context.send_sparse_to_middleware(data)

    @retry(wait_fixed=2000)
    def send_dense_to_trainer(self, data: PyPersiaBatchData):
        """Send PersiaBatchData from data compose to trainer side.

        Arguments:
            data (PyPersiaBatchData): PersiaBatchData that have been sent to middleware.
        """
        self.common_context.send_dense_to_trainer(data)

    def send_data(self, data: PyPersiaBatchData):
        """Send PersiaBatchData from data compose to trainer and middleware side.

        Arguments:
            data (PyPersiaBatchData): PersiaBatchData that haven't been process.
        """
        self.send_sparse_to_middleware(data)
        self.send_dense_to_trainer(data)


class EmbeddingConfig:
    r"""Embedding hyperparameters, argument of ``EmbeddingCtx``."""

    def __init__(
        self,
        emb_initialization: Tuple[float, float] = (-0.01, 0.01),
        admit_probability: float = 1.0,
        weight_bound: float = 10,
    ):
        """
        Arguments:
            emb_initialization (Tuple[float, float], optional): Lower and upper bound of embedding uniform initialization.
            admit_probability (float, optional): The probability (0<=, <=1) of admitting a new embedding.
            weight_bound (float, optional): Restrict each element value of an embedding in [-weight_bound, weight_bound].
        """
        self.emb_initialization = emb_initialization
        self.admit_probability = admit_probability
        self.weight_bound = weight_bound


class EmbeddingCtx(BaseCtx):
    r"""Provides the embedding-related functionality. EmbeddingCtx can run offline test or online inference
    depending on different preprocess_mode. The simplest way to get this context is by using ``persia.ctx.eval_ctx()`` or
    ``persia.ctx.inference_ctx`` to get the ``EmbeddingCtx`` instance.

    Example:
        >>> from persia.prelude import PyPersiaBatchData
        >>> model = get_dnn_model()
        >>> loader = make_dataloader()
        >>> embedding_config = EmbeddingConfig()
        >>> with EmbeddingCtx(
        ...     model=model,
        ...     PreprocessMode.EVAL,
        ...     embedding_config
        ... ) as ctx:
        >>>     for (dense, batch_sparse_ids, target) in loader:
        >>>         batch_data = PyPersiaBatchData()
        >>>         batch_data.add_dense([dense])
        >>>         batch_data.add_sparse(batch_sparse_ids)
        >>>         batch_data.add_target(target)
        >>>         python_train_batch = ctx.get_embedding_from_data(batch_data)
        >>>         (output, target) = ctx.forward(python_train_batch)
    """

    def __init__(
        self,
        preprocess_mode: PreprocessMode,
        model: Optional[torch.nn.Module] = None,
        embedding_config: Optional[EmbeddingConfig] = None,
        *args,
        **kwargs,
    ):
        """
        Arguments:
            preprocess_mode (PreprocessMode): Different preprocess mode effect the behavior of ``prepare_features``.
            model (torch.nn.Module): Torch model matched with embeddings in this context.
            embedding_config (EmbeddingConfig, optional): The embedding configuration that will be sent to the embedding server.
        """
        super(EmbeddingCtx, self).__init__(*args, **kwargs)
        self.preprocess_mode = preprocess_mode
        self.model = model
        self.embedding_config = embedding_config

        self.current_batch = None

    def _enter(self):
        if self.embedding_config is not None:
            self.configure_embedding_servers(self.embedding_config)

    @retry(wait_fixed=2000)
    def configure_embedding_servers(
        self,
        embedding_config: EmbeddingConfig,
    ):
        """Apply Embedding config to embedding servers.
        Arguments:
            embedding_config (EmbeddingConfig): The embedding configuration that will be sent to the embedding server.
        """
        self.common_context.configure_embedding_servers(
            embedding_config.emb_initialization[0],
            embedding_config.emb_initialization[1],
            embedding_config.admit_probability,
            embedding_config.weight_bound > 0,
            embedding_config.weight_bound,
        )

    def forward(
        self, batch: PythonTrainBatch
    ) -> Tuple[torch.Tensor, Optional[torch.Tensor]]:
        """Call `prepare_features` and then do a forward step of the model in context.

        Arguments:
            batch (PythonTrainBatch): Training data provided by PersiaML upstream including
                dense, target, sparse data and meta info.

        Returns:
            the tuple of output data and target data.
        """
        assert self.model is not None, "model not found, please init context with model"
        dense, sparse, target = self.prepare_features(batch)
        output = self.model(dense, sparse)
        return (output, target)

    def prepare_features(
        self, batch: PythonTrainBatch
    ) -> Tuple[torch.Tensor, List[torch.Tensor], Optional[torch.Tensor]]:
        """Converts the dense, sparse and target raw data in``PythonTrainBatch`` to `torch.Tensor``.

        Arguments:
            batch (PythonTrainBatch): Training data provided by PersiaML upstream including
                dense, target, sparse data and meta info.

        Returns:
            the tuple of dense data, list of sparse data and target data.
        """
        if self.preprocess_mode == PreprocessMode.INFERENCE:
            batch.target_tensor = None
        else:
            # pytype: disable=attribute-error
            batch.target = batch.consume_all_targets()
            # pytype: enable=attribute-error
            assert len(batch.target) == 1
            batch.target = batch.target[0]
            batch.target_tensor = _cast_dlpack2torch_tensor(batch.target)

        is_training = self.preprocess_mode == PreprocessMode.TRAIN  # cache property

        # pytype: disable=attribute-error
        batch.dense = batch.consume_all_dense_features()
        # pytype: enable=attribute-error
        batch.dense = batch.dense[0]
        batch.dense_tensor = _cast_dlpack2torch_tensor(batch.dense)

        # pytype: disable=attribute-error
        batch.emb = batch.consume_all_sparse_features()
        # pytype: enable=attribute-error

        batch.emb_slot = []
        # sparse embedding processing
        emb_tensors, forward_tensors = [], []

        for emb in batch.emb:
            if emb.is_raw_embedding():
                # no duplicate id in raw_id_tensor
                (
                    raw_embedding,
                    index,
                    non_empty_index,
                    sample_id_num,
                ) = emb.get_raw_embedding()

                batch.emb_slot.append([raw_embedding, index, non_empty_index])
                distinct_id_tensor = _cast_dlpack2torch_tensor(raw_embedding)
                index_tensor = _cast_dlpack2torch_tensor(
                    index
                )  # tensor shape (1, batch_size * sample_fixed_size)
                max_index = index_tensor.max()
                size_of_distinct_id_tensor = distinct_id_tensor.shape[0]
                torch.cuda.synchronize()

                assert (
                    max_index < size_of_distinct_id_tensor
                ), "raw embedding select index larger than tensor"

                non_empty_index_tensor = _cast_dlpack2torch_tensor(
                    non_empty_index
                )  # tensor shape (-1), variable length

                batch_size = len(sample_id_num)
                dim = distinct_id_tensor.shape[-1]
                sample_fixed_size = index_tensor.shape[1] // batch_size
                index_select_raw_tensor = distinct_id_tensor.index_select(
                    0, index_tensor.view(-1)
                )
                index_select_raw_tensor.requires_grad = is_training

                raw_fixed_size_tensor = index_select_raw_tensor.view(
                    -1, sample_fixed_size, dim
                )
                mask = (
                    index_tensor.view(batch_size, sample_fixed_size, 1) != 0
                ).half()  # generate mask
                raw_fixed_size_tensor_with_mask = torch.cat(
                    [raw_fixed_size_tensor, mask], dim=2
                )
                emb_tensors.append(
                    (
                        raw_embedding.name(),
                        distinct_id_tensor,
                        index_tensor,
                        non_empty_index_tensor,
                        index_select_raw_tensor,
                    )
                )
                forward_tensors.append(raw_fixed_size_tensor_with_mask)
            else:
                emb = emb.get_sum_embedding()
                batch.emb_slot.append([emb])
                sum_tensor = _cast_dlpack2torch_tensor(emb, requires_grad=is_training)
                forward_tensors.append(sum_tensor)
                emb_tensors.append((emb.name(), None, None, None, sum_tensor))

        batch.forward_tensors = forward_tensors
        batch.emb_tensors = emb_tensors
        self.current_batch = batch

        return batch.dense_tensor, batch.forward_tensors, batch.target_tensor

    def dump_checkpoint(
        self,
        dst_dir: str,
        dense_filename: str = "dense.pt",
        jit_dense_filename: str = "jit_dense.pt",
        blocking: bool = True,
        with_jit_model: bool = False,
    ):
        """Dump the dense and sparse checkpoint to destination directory.

        Arguments:
            dst_dir (str): Destination directory.
            dense_filename (str, optional): Dense checkpoint filename.
            jit_dense_filename (str, optional): Jit dense checkpoint filename.
            blocking (bool, optional): Dump embedding checkpoint in blocking mode or not.
            with_jit_model (bool, optional): Dump jit script dense checkpoint or not.
        """
        assert self.model is not None, "model not found, please init context with model"

        if with_jit_model:
            self.dump_dense(self.model, dst_dir, jit_dense_filename, True)
        self.dump_dense(self.model, dst_dir, dense_filename)

        self.dump_embedding(dst_dir, blocking=blocking)

    def load_checkpoint(
        self,
        src_dir: str,
        map_location: Optional[str] = None,
        dense_filename: str = "dense.pt",
        blocking: bool = True,
    ):
        """Load the dense and sparse checkpoint from source directory.

        Arguments:
            src_dir (str): Source directory.
            map_location (str, optional): Load the dense checkpoint to specific device.
            dense_filename (str, optional): Dense checkpoint filename.
            blocking (bool, optional): Dump embedding checkpoint in blocking mode or not.
        """
        assert self.model is not None, "model not found, please init context with model"

        dense_model_filepath = os.path.join(src_dir, dense_filename)
        if os.path.exists(dense_model_filepath):
            self.load_dense(self.model, dense_model_filepath)

        self.load_embedding(src_dir, blocking=blocking)

    def dump_embedding(self, dst_dir: str, blocking: bool = False):
        """Dump embeddings to ``dst_dir``. Use ``TrainCtx.wait_for_dump_embedding`` to wait until finished
        if ``blocking=False``.

        Arguments:
            dst_dir (str): Destination directory.
            blocking (bool, optional): Dump embedding in blocking mode or not.
        """
        self.common_context.dump(dst_dir)
        if blocking:
            self.wait_for_dump_embedding()

    def load_embedding(self, src_dir: str, blocking: bool = True):
        """Load embeddings from ``src_dir``. Use ``TrainCtx.wait_for_load_embedding`` to wait until finished
        if ``blocking=False``.

        Arguments:
            src_dir (str): Directory to load embeddings.
            blocking (bool, optional): Dump embedding in blocking mode or not.
        """
        self.common_context.load(src_dir)
        if blocking:
            self.wait_for_load_embedding()

    def dump_dense(
        self,
        dense: Union[torch.nn.Module, torch.optim.Optimizer],
        dst_dir: str,
        file_name: str,
        is_jit: bool = False,
    ):
        """Dump torch model or optimizer to ``dst_dir`` as ``file_name``.

        Arguments:
            dense (torch.nn.Module or torch.optim.Optimizer): dense model or optimizer to be dumped.
            dst_dir (str): Destination directory.
            file_name (str): Destination filename.
            is_jit (bool, optional): whether to dump model as jit script.
        """
        buffer = io.BytesIO()
        if not is_jit:
            torch.save(dense.state_dict(), buffer)
        else:
            assert isinstance(
                dense, torch.nn.Module
            ), "saving an optimizer as jit script"
            jit_model = torch.jit.script(dense)
            torch.jit.save(jit_model, buffer)
        bytes_model = buffer.getvalue()
        self.common_context.dump_to_file(bytes_model, dst_dir, file_name)

    def load_dense(
        self,
        dense: Union[torch.nn.Module, torch.optim.Optimizer],
        src_filepath: str,
    ):
        """Load the torch state dict from source file path.

        Arguments:
            dense (torch.nn.Module or torch.optim.Optimizer): dense model or optimizer to restore.
            src_filepath (str): Source file path.
        """
        dense_bytes = self.common_context.read_from_file(src_filepath)
        buffer = io.BytesIO(dense_bytes)
        buffer.seek(0)
        state_dict = torch.load(buffer)
        dense.load_state_dict(state_dict)

    def wait_for_dump_embedding(self):
        """Wait for the embedding dump process."""
        self.common_context.wait_for_emb_dumping()

    def wait_for_load_embedding(self):
        """Wait for the embedding load process."""
        self.common_context.wait_for_emb_loading()

    def get_embedding_size(self) -> List[int]:
        """Get number of ids on all embedding servers."""
        return self.common_context.get_embedding_size()

    def clear_embeddings(self):
        """Clear all embeddings on all embedding servers."""
        self.common_context.clear_embeddings()

    @retry(wait_fixed=2000)
    def get_embedding_from_data(
        self, data: PyPersiaBatchData, device_id: Optional[int] = None
    ) -> PythonTrainBatch:
        """Get embeddings of the input batch data.

        Arguments:
            data (PyPersiaBatchData): Input data without embeddings.
            device_id (int, optional): The CUDA device to use for this process.

        Returns:
            Input data with embeddings.
        """
        return self.common_context.get_embedding_from_data(data, device_id)

    @retry(wait_fixed=2000)
    def get_embedding_from_bytes(
        self, data: bytes, device_id: Optional[int] = None
    ) -> PythonTrainBatch:
        """Get embeddings of the serialized input batch data.

        Arguments:
            data (PyPersiaBatchData): Serialized input data without embeddings.
            device_id (int, optional): The CUDA device to use for this process.

        Returns:
            Input data with embeddings.
        """
        return self.common_context.get_embedding_from_bytes(data, device_id)


class TrainCtx(EmbeddingCtx):
    r"""Subclass of ``EmbeddingCtx`` that provide the backward ability to update the sparse embedding.

    Example:
        >>> import torch
        >>> model = get_dnn_model()
        >>> sparse_optimizer = persia.sparse.optim.SGD(lr=1e-3)
        >>> dense_optimizer = torch.optim.SGD(lr=1e-3)
        >>> loss_fn = torch.nn.BCELoss(reduction="mean")
        >>> with TrainCtx(
        >>>     sparse_optimizer,
        >>>     dense_optimizer,
        >>> ) as ctx:
        >>>     parallel_model = ctx.model
        >>>     for batch_data in dataloder:
        >>>         dense, sparse, target = ctx.prepare_features(data)
        >>>         output = parallel_model(dense, sparse)
        >>>         loss = loss_fn(output, target)
        >>>         scaled_loss = ctx.backward(loss)
    """

    def __init__(
        self,
        sparse_optimizer: Optimizer,
        dense_optimizer: torch.optim.Optimizer,
        grad_scalar_update_factor: float = 4,
        backward_buffer_size: int = 10,
        backward_workers_size: int = 8,
        grad_update_buffer_size: int = 60,
        lookup_emb_directly: bool = True,
        mixed_precision: bool = True,
        distributed_option: Optional[DistributedBaseOption] = None,
        *args,
        **kwargs,
    ):
        """
        Arguments:
            sparse_optimizer (persia.sparse.optim.Optimizer): Optimizer for the embeddings.
            dense_optimizer (torch.optim.Optimizer): Optimizer for dense parameters.
<<<<<<< HEAD
=======
            device_id (int, optional): The CUDA device to use for training.
>>>>>>> 8d604de8
            grad_scalar_update_factor (float, optional): Update factor of ``Gradscalar`` to ensure loss scale finitely if set ``mixed_precision=True``.
            backward_buffer_size (int, optional): Max number of not updated gradients queued.
            backward_workers_size (int, optional): Number of workers sending embedding gradients in parallel.
            grad_update_buffer_size (int, optional): Number of reference cache , hold the gradient tensor reference to avoid
                meet dangle data in gradient backward phase.
            lookup_emb_directly (bool, optional): Lookup embedding directly without isolation data compose.
            mixed_precision (bool): Enable mixed_precision or not.
            distributed_option (DistributedBaseOption, optional): DistributedOption to converted model to dataparallel model.
        """
        super(TrainCtx, self).__init__(PreprocessMode.TRAIN, *args, **kwargs)

        assert (
            sparse_optimizer is not None
        ), "Sparse_optimizer should not be none in train context"
        assert grad_scalar_update_factor > 0, "grad scalar should greater than zero"
        assert (
            self.model is not None
        ), "Model not found, please init context with pytorch model"

        assert grad_scalar_update_factor > 0, "grad scalar should greater than zero"

        world_size = env.get_world_size()
        assert world_size != -1, "WORLD_SIZE not set"
        rank_id = env.get_rank()
        assert rank_id != -1, "RANK not set"

        self.world_size = world_size
        self.rank_id = rank_id

        assert not mixed_precision or (
            mixed_precision and torch.cuda.is_available()
        ), "Mixed precision training only support on cuda device."
        self.mixed_precision = mixed_precision

        if world_size > 1:
            distributed_option = distributed_option or get_default_distributed_option()
            not_env_file = not distributed_option.init_with_env_file()
            not_exists_master_addr = not distributed_option.master_addr
            if not_env_file and not_exists_master_addr:
                master_addr = self._get_master_addr()
            else:
                master_addr = None

            model, dense_optimizer = distributed_option.convert2distributed_model(
                self.model,
                world_size,
                rank_id,
                self.device_id,
                master_addr=master_addr,
                optimizer=dense_optimizer,
            )
            self.model = model
            _logger.info("Distributed training context init done.")
        else:
            _logger.info("SingleMachine training context init done.")

        self.dense_optimizer = dense_optimizer
        self.sparse_optimizer = sparse_optimizer

        self.wait_servers_ready()

        if lookup_emb_directly:
            init_rpc_client_num = self._init_middlewrae_rpc_client()
            _logger.info(f"Successfully init {init_rpc_client_num} rpc client")

        self.update_times = 0
        self.grad_scalar_update_factor = grad_scalar_update_factor
        self.grad_scaler = torch.cuda.amp.GradScaler()
        self.backward_workers_size = backward_workers_size

        from persia.prelude import PyBackward

        self.grad_queue = Queue(grad_update_buffer_size)
        self.backward_engine = PyBackward(backward_buffer_size)

    def _enter(self):
        super()._enter()

        self.sparse_optimizer.apply()
        self.backward_engine.launch(self.backward_workers_size)

    def _exit(self):
        super()._exit()

        self.backward_engine.shutdown()

    @retry(wait_fixed=2000)
    def _get_master_addr(self) -> str:
        """Get leader(rank 0) ip address."""
        if self.rank_id == 0:
            master_addr = socket.gethostbyname(socket.gethostname())
            self.common_context.init_master_discovery_service(master_addr)
            _logger.info(f"init addr is {master_addr}")
        else:
            self.common_context.init_master_discovery_service(None)
            master_addr = self.common_context.master_addr
            _logger.info(f"master addr is {master_addr}")
        return master_addr

    @retry(wait_fixed=2000)
    def _init_middlewrae_rpc_client(self) -> int:
        middleware_addr_list = self.common_context.get_middleware_addr_list()
        assert len(middleware_addr_list) > 0, "Not available middleware."
        for middleware_addr in middleware_addr_list:
            self.common_context.init_rpc_client_with_addr(middleware_addr)
        return len(middleware_addr_list)

    @retry(wait_fixed=2000)
    def wait_servers_ready(self):
        """query embedding server to check if servers are ready"""

        self.common_context.init_nats_publisher(self.world_size)
        self.common_context.wait_servers_ready()

    def backward(
        self, loss: torch.Tensor, embedding_gradient_check_frequency: int = 20
    ) -> torch.Tensor:
        """Compute the gradient of current dense and sparse tensors.

        This method supports mixed precision training. Depending on whether the current embedding gradient is finite or not, ``GradScalar``
        can update the scale automatically to restrict to parameters in finite range.

        Arguments:
            loss (torch.Tensor): Loss of current batch.
            embedding_gradient_check_frequency (int, optional): The frequency to check gradient finite or not for current embedding.
        """
        if self.mixed_precision:
            loss = self.grad_scaler.scale(loss)
            scale = self.grad_scaler.get_scale()
        else:
            scale = 1 # Always equal to 1 when disable mixed_precision training

        loss.backward()

        finite = self._on_backward(scale, embedding_gradient_check_frequency)

        if self.mixed_precision:
            self.grad_scaler.step(self.dense_optimizer)

            if finite:
                self.grad_scaler.update()
            else:
                self.grad_scaler.update(scale / self.grad_scalar_update_factor)

        self.dense_optimizer.zero_grad()

        return loss

    def _on_backward(self, loss_scale: float, embedding_gradient_check_frequency: int):
        """Update the embeddings' gradients

        Arguments:
            loss_scale (float): The loss that scaled by GradScalar, loss_scale always equal to 1 for cpu training scenes.
            embedding_gradient_check_frequency (int): The frequency to check gradient finite or not for current embedding.
        """
        if self.grad_queue.full():
            self.grad_queue.get()

        finite = True

        if self.mixed_precision and self.update_times % embedding_gradient_check_frequency == 0:
            finite = _check_finite(
                [emb[-1].grad for emb in self.current_batch.emb_tensors]
            )
            self.update_times += 1

        grad_slots, empty_grads = [], []
        gradient_batch = self.current_batch.create_gradient_batch()

        for (
            emb_name,
            distinct_id_tensor,
            index,
            non_zero_index,
            emb_tensor,
        ) in self.current_batch.emb_tensors:
            if emb_tensor.grad is None:
                gradient_batch.add_skipped_gradient(emb_name)
                empty_grads.append(emb_name)
            else:
                if distinct_id_tensor is not None:
                    if distinct_id_tensor.shape[0] > 1:
                        grad = torch.zeros_like(distinct_id_tensor, dtype=torch.float32)
                        non_zero_grad = emb_tensor.grad.index_select(
                            0, non_zero_index.view(-1)
                        ).float()
                        non_zero_index = index.view(-1)[non_zero_index.view(-1)]
                        grad.index_add_(0, non_zero_index, non_zero_grad)
                        grad = grad[1:, :]
                        is_f16_gradient = False
                    else:
                        grad = None
                else:
                    grad = emb_tensor.grad  # type: torch.Tensor
                    is_f16_gradient = self.mixed_precision

                if grad is not None:
                    grad_slots.append(grad)
                    gradient_batch.add_gradient(
                        emb_name,
                        grad.data_ptr(),
                        grad.shape,
                        is_f16_gradient,
                        loss_scale,
                    )

        torch.cuda.synchronize()
        self.backward_engine.update_sparse_gradient_batched(gradient_batch)
        self.grad_queue.put(grad_slots)

        if len(empty_grads) > 0:
            _logger.warning(
                f"Current batch exists empty gradient tensors, num: {len(empty_grads)}, {empty_grads}"
            )
        return finite

    def dump_checkpoint(
        self,
        dst_dir: str,
        dense_filename: str = "dense.pt",
        jit_dense_filename: str = "jit_dense.pt",
        opt_filename: str = "opt.pt",
        blocking: bool = True,
        with_jit_model: bool = False,
    ):
        """Dump the dense and sparse checkpoint to destination directory.

        Arguments:
            dst_dir (str): Destination directory.
            dense_filename (str, optional): Dense checkpoint filename.
            jit_dense_filename (str, optional): Jit dense checkpoint filename.
            opt_filename (str, optional): Optimizer checkpoint filename.
            blocking (bool, optional): Dump embedding checkpoint in blocking mode or not.
            with_jit_model (bool, optional): Dump dense checkpoint as jit script or not.
        """
        super().dump_checkpoint(
            dst_dir,
            dense_filename=dense_filename,
            jit_dense_filename=jit_dense_filename,
            blocking=blocking,
            with_jit_model=with_jit_model,
        )

        self.dump_dense(self.dense_optimizer, dst_dir, opt_filename)

    def load_checkpoint(
        self,
        src_dir: str,
        map_location: Optional[str] = None,
        dense_filename: str = "dense.pt",
        opt_filename: str = "opt.pt",
        blocking: bool = True,
    ):
        """Load the dense and sparse checkpoint from source directory.

        Arguments:
            src_dir (str): Source directory.
            map_location (str, optional): Load the dense checkpoint to specific device.
            dense_filename (str, optional): Dense checkpoint filename.
            opt_filename (str, optional): Optimizer checkpoint filename.
            blocking (bool, optional): Dump embedding checkpoint in blocking mode or not.
        """
        super().load_checkpoint(
            src_dir,
            map_location=map_location,
            dense_filename=dense_filename,
            blocking=blocking,
        )

        optimizer_filepath = os.path.join(src_dir, opt_filename)
        if os.path.exists(optimizer_filepath):
            self.load_dense(self.dense_optimizer, optimizer_filepath)


def cnt_ctx() -> Optional[BaseCtx]:
    """Get the BaseCtx recently entered."""
    return _CURRENT_CXT


def eval_ctx(*args, **kwargs) -> EmbeddingCtx:
    """Get the ``EmbeddingCtx`` with the ``PreprocessMode.EVAL`` mode."""
    return EmbeddingCtx(PreprocessMode.EVAL, *args, **kwargs)


class InferCtx(EmbeddingCtx):
    r"""Subclass of ``EmbeddingCtx`` that provide the forward ability without nats servers.

    Example:
        >>> from persia.ctx import InferCtx
        >>> persia_context = InferCtx()
        >>> batch = persia_context.get_embedding_from_bytes(batch, device_id)
        >>> model_input = persia_context.prepare_features(batch)
    """

    def __init__(
        self,
        middleware_addrs: List[str],
        *args,
        **kwargs,
    ):
        """
        Arguments:
            middleware_addrs (List[str]): middleware address(ip:port) list.
        """
        super(InferCtx, self).__init__(PreprocessMode.INFERENCE, *args, **kwargs)

        for addr in middleware_addrs:
            self.common_context.init_rpc_client_with_addr(addr)<|MERGE_RESOLUTION|>--- conflicted
+++ resolved
@@ -605,10 +605,6 @@
         Arguments:
             sparse_optimizer (persia.sparse.optim.Optimizer): Optimizer for the embeddings.
             dense_optimizer (torch.optim.Optimizer): Optimizer for dense parameters.
-<<<<<<< HEAD
-=======
-            device_id (int, optional): The CUDA device to use for training.
->>>>>>> 8d604de8
             grad_scalar_update_factor (float, optional): Update factor of ``Gradscalar`` to ensure loss scale finitely if set ``mixed_precision=True``.
             backward_buffer_size (int, optional): Max number of not updated gradients queued.
             backward_workers_size (int, optional): Number of workers sending embedding gradients in parallel.
