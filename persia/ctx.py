import os

from queue import Queue
from typing import List, Tuple

import torch
from torch.utils.data import IterableDataset

from persia.logger import get_default_logger
from persia.sparse.optim import Optimizer
from persia.backend import init_backend
from persia.prelude import PyForward, PyBackward, PyPersiaReplicaInfo, PyPersiaBatchFlowNatsStubResponder
from persia.error import PersiaRuntimeException
from persia.data import InfiniteIterator

import persia_torch_ext as pte  # pytype: disable=import-error

grad_queue_slot_num = os.environ.get("GRAD_SLOT", 60)
grad_queue = Queue(grad_queue_slot_num)

logger = get_default_logger()


def _check_finite(grads: List[torch.Tensor]):
    """check all gradient tensor is finite or not"""
    return all([torch.isfinite(t).all() if t is not None else True for t in grads])


class BaseCtx:
    r"""provide feature to inject to current training step
        - half training
        - dataloder device memory shared
        - feature space fusion
    provide handy debug ctx mode debug mode for user
    Arguments:
        is_training (bool): current context is in training or not
        block_when_exit (bool): whether block the process when exit the contxt
        catch_exception (bool): catch the exception or not when occur the exception
    """

    def __init__(
        self,
        is_training: bool = False,
        block_when_exit: bool = True,
        catch_exception: bool = False,
    ):
        self.is_training = is_training
        self.block_when_exit = block_when_exit
        self.catch_exception = catch_exception

    def train(self):
        """set current context is_training to true"""
        self.is_training = True

    def eval(self):
        """set current context is_training to false"""
        self.is_training = False

    def __enter__(self):
        return self

    def __exit__(self, exc_type, value, trace):
        if exc_type:
            import traceback

            logger.error("\n" + traceback.format_exc())

        if self.block_when_exit:
            from persia.utils import block

            block()
        return PersiaRuntimeException(value)


class LocalCtx(BaseCtx):
    def __init__(self):
        ...


class TrainCtx(BaseCtx):
    r"""Training context that provide full feature of sparse training, include half training, optimzier
    register, forward, backward process

    Arguments:
        grad_scaler (torch.cuda.amp.GradScaler): scale the loss from float32 to half to support half training
        emb_initialization (Tuple[float, float]): embedding uniform initialization arguments
        admit_probability (float): embedding gradient update admit probability, range in [0, 1].
        sparse_optimizer (persias.sparse.optim.Optimizer): sparse optimizer to make embedding update available
        weight_bound (float): embedding value bound, normal will update the embedding locate in [-weight_bound, weight_bound]
        is_training (bool): current context is in training or not
        device_id (int): current cuda device id
        enable_backward (bool): enable embeddign gradients update
        backend_worker_size (int): rpc client thread pool size
        middleware_services (List[str]): middleware service address list
        wait_server_ready (bool): whether to wait server configuration ready
        output_addrs (List[str]): message queue addrs for generate the output message queue
        init_output: whether init the output message queue
        forward_buffer_size (int): forward engine buffer size
        deserialize_buffer_size (int): deserialize buffer size in forward engine decode phase
        backward_buffer_size (int): backward update buffer size
    """

    def __init__(
        self,
        grad_scaler: torch.cuda.amp.GradScaler = None,
        emb_initialization: Tuple[float, float] = (-0.01, 0.01),
        admit_probability: float = 1.0,
        sparse_optimizer: Optimizer = None,
        weight_bound: float = 10,
        is_training: bool = True,
        device_id: int = 0,
        enable_backward: bool = True,
        backend_worker_size: int = 20,
        forward_buffer_size: int = 10,
        nats_recv_buffer_size: int = 50,
        backward_buffer_size: int = 10,
        rank_id: int = 0,
        world_size: int = 1,
        num_forward_workers: int = 8,
        num_backward_workers: int = 8,
        *args,
        **kwargs,
    ):
        super(TrainCtx, self).__init__(is_training, *args, **kwargs)
        assert not is_training or (
            is_training and sparse_optimizer is not None
        ), "sparse_optimizer should not be none when is_training set to true"
        assert (
            0 <= device_id < torch.cuda.device_count()
        ), f"device_id: {device_id} invalid!"

        torch.cuda.set_device(device_id)

        self.device_id = device_id
        self.grad_scaler = grad_scaler
        self.is_training = is_training

        self.sparse_optimizer = sparse_optimizer
        self.admit_probability = admit_probability
        self.weight_bound = weight_bound
        self.emb_initialization = emb_initialization
        self.replica_info = PyPersiaReplicaInfo.trainer(world_size, rank_id)

        self.num_forward_workers = num_forward_workers
        self.num_backward_workers = num_backward_workers

        self.forward_engine = PyForward(
            forward_buffer_size, nats_recv_buffer_size, self.is_training, self.replica_info
        )

        self._responder = PyPersiaBatchFlowNatsStubResponder(self.replica_info, self.forward_engine.get_input_channel())

        self.backend = init_backend(
            backend_worker_size,
            self.replica_info
        )
        self.enable_backward = enable_backward

        if self.is_training or self.enable_backward:
            # create the backward pipeline
            self.backward_engine = PyBackward(backward_buffer_size)

        self.current_batch = None

    def data_loader(
        self, rectify_factor: float = 0.0, timeout: int = 1000 * 60 * 10,
    ) -> IterableDataset:
<<<<<<< HEAD
        return InfiniteIterator(self.forward_engine, rectify_factor, timeout, self.num_forward_workers)
=======
        """dataloader for fetch training data or inference data

        Arguments:
            port (int): port to bind the input server port
            data_queue_size (int): buffer size for data forward phase
            timeout (int): timeout for data fetch
        """
        return InfiniteIterator(self.forward_engine, port, data_queue_size, timeout)
>>>>>>> 4a910867

    def __enter__(self):
        self.backend.set_configuration(
            self.emb_initialization[0],
            self.emb_initialization[1],
            self.admit_probability,
            self.weight_bound > 0,
            self.weight_bound,
        )
        self.sparse_optimizer.apply()

        if self.is_training:
            self.backward_engine.launch(self.device_id, self.num_backward_workers)

        return self

    def prepare_features(self, batch, is_training=True):
        """preprocess the PythonTrainBatch
        - convert the dense, target tensor to torch float tensors
        - convert the summation embedding to float16 tensors
        - extend the raw embedding from 2D data tensor and 2D index tensor to 3D fixed size tensor, provide the corresponding
            mask to distinct the fixed position

        Arguments:
            batch (PythonTrainBatch): persia training batch data include dense, target, sparse data and meta info
            is_training (bool): whether in training scence
        """
        if is_training:
            batch.target = batch.consume_all_targets()
            assert len(batch.target) == 1
            batch.target = batch.target[0]

            batch.target_tensor = pte.ptr_to_tensor_f32(
                batch.target.data_ptr(), batch.target.shape(), False
            )
        else:
            batch.target_tensor = None

        batch.dense = batch.consume_all_dense_features()
        # assert len(batch.dense) == 1
        batch.dense = batch.dense[0]
        batch.dense_tensor = pte.ptr_to_tensor_f32(
            batch.dense.data_ptr(), batch.dense.shape(), False
        )

        batch.emb = batch.consume_all_sparse_features()
        batch.emb_slot = []
        # sparse embedding processing
        emb_tensors, forward_tensors = [], []

        for emb in batch.emb:
            if emb.is_raw_embedding():
                # no duplicate id in raw_id_tensor
                (
                    raw_embedding,
                    index,
                    non_empty_index,
                    sample_id_num,
                ) = emb.get_raw_embedding()

                batch.emb_slot.append([raw_embedding, index, non_empty_index])

                distinct_id_tensor = pte.ptr_to_tensor_f16(
                    raw_embedding.data_ptr(), raw_embedding.shape(), False
                )
                index_tensor = pte.ptr_to_tensor_long(
                    index.data_ptr(),
                    index.shape(),
                )  # tensor shape (1, batch_size * sample_fixed_size)
                max_index = index_tensor.max()
                size_of_distinct_id_tensor = distinct_id_tensor.shape[0]
                torch.cuda.synchronize()

                assert (
                    max_index < size_of_distinct_id_tensor
                ), "raw embedding select index larger than tensor"
                non_empty_index_tensor = pte.ptr_to_tensor_long(
                    non_empty_index.data_ptr(), non_empty_index.shape()
                )  # tensor shape (-1), variable length

                batch_size = len(sample_id_num)
                dim = distinct_id_tensor.shape[-1]
                sample_fixed_size = index_tensor.shape[1] // batch_size
                index_select_raw_tensor = distinct_id_tensor.index_select(
                    0, index_tensor.view(-1)
                )
                index_select_raw_tensor.requires_grad = self.is_training

                raw_fixed_size_tensor = index_select_raw_tensor.view(
                    -1, sample_fixed_size, dim
                )
                mask = (
                    index_tensor.view(batch_size, sample_fixed_size, 1) != 0
                ).half()  # generate mask
                raw_fixed_size_tensor_with_mask = torch.cat(
                    [raw_fixed_size_tensor, mask], dim=2
                )
                emb_tensors.append(
                    (
                        raw_embedding.name(),
                        distinct_id_tensor,
                        index_tensor,
                        non_empty_index_tensor,
                        index_select_raw_tensor,
                    )
                )
                forward_tensors.append(raw_fixed_size_tensor_with_mask)
            else:
                emb = emb.get_sum_embedding()
                batch.emb_slot.append([emb])

                sum_tensor = pte.ptr_to_tensor_f16(
                    emb.data_ptr(), emb.shape(), self.is_training
                )
                forward_tensors.append(sum_tensor)
                emb_tensors.append((emb.name(), None, None, None, sum_tensor))

        batch.forward_tensors = forward_tensors
        batch.emb_tensors = emb_tensors
        self.current_batch = batch

        return (batch.dense_tensor, batch.forward_tensors), batch.target_tensor

    def on_after_backward(
        self, loss_scale: float, batch_idx: int, emb_grad_check_interval: int = 20
    ):
        """Sparse embedding gradient update step that process the raw embedding and summation embedding
        gradient from raw format to standar format

        Arguments:
            loss_scale (float): half training loss scale to scale the gradient
            batch_idx (int): index of batch data to decide the GradScalar update
            emb_grad_check_interval (int): check interval to controll the GradScalar update frequnency
        """
        if grad_queue.full():
            grad_queue.get()

        finite = True
        if batch_idx % emb_grad_check_interval == 0:
            finite = _check_finite(
                [emb[-1].grad for emb in self.current_batch.emb_tensors]
            )

        grad_slot = []
        empty_grad = []
        gradient_batch = self.current_batch.create_gradient_batch()

        for (
            emb_name,
            distinct_id_tensor,
            index,
            non_zero_index,
            emb_tensor,
        ) in self.current_batch.emb_tensors:
            if emb_tensor.grad is None:
                gradient_batch.add_skipped_gradient(emb_name)
                empty_grad.append(emb_name)
            else:
                if distinct_id_tensor is not None:
                    if distinct_id_tensor.shape[0] > 1:
                        grad = torch.zeros_like(distinct_id_tensor, dtype=torch.float32)
                        non_zero_grad = emb_tensor.grad.index_select(
                            0, non_zero_index.view(-1)
                        ).float()
                        non_zero_index = index.view(-1)[non_zero_index.view(-1)]
                        grad.index_add_(0, non_zero_index, non_zero_grad)
                        grad = grad[1:, :]
                        is_f16_gradient = False
                    else:
                        grad = None
                else:
                    grad = emb_tensor.grad  # type: torch.Tensor
                    is_f16_gradient = True

                if grad is not None:
                    grad_slot.append(grad)
                    gradient_batch.add_gradient(
                        emb_name,
                        grad.data_ptr(),
                        grad.shape,
                        is_f16_gradient,
                        loss_scale,
                    )

        torch.cuda.synchronize()
        self.backward_engine.update_sparse_gradient_batched(gradient_batch)
        grad_queue.put(grad_slot)
        if self.is_training and len(empty_grad) > 0:
            logger.warning(
                f"current batch grad empty num: {len(empty_grad)}, {empty_grad}"
            )
        return finite<|MERGE_RESOLUTION|>--- conflicted
+++ resolved
@@ -91,13 +91,13 @@
         device_id (int): current cuda device id
         enable_backward (bool): enable embeddign gradients update
         backend_worker_size (int): rpc client thread pool size
-        middleware_services (List[str]): middleware service address list
-        wait_server_ready (bool): whether to wait server configuration ready
-        output_addrs (List[str]): message queue addrs for generate the output message queue
-        init_output: whether init the output message queue
         forward_buffer_size (int): forward engine buffer size
-        deserialize_buffer_size (int): deserialize buffer size in forward engine decode phase
+        nats_recv_buffer_size (int): nats recv buffer size, a buffer before rectifier
         backward_buffer_size (int): backward update buffer size
+        rank_id (int): rank id of this process.
+        world_size (int): world size of this cluster.
+        num_forward_workers (int): worker num of sending forward request to servers.
+        num_backward_workers (int): worker num of sending backward request to servers.
     """
 
     def __init__(
@@ -165,18 +165,14 @@
     def data_loader(
         self, rectify_factor: float = 0.0, timeout: int = 1000 * 60 * 10,
     ) -> IterableDataset:
-<<<<<<< HEAD
-        return InfiniteIterator(self.forward_engine, rectify_factor, timeout, self.num_forward_workers)
-=======
         """dataloader for fetch training data or inference data
 
         Arguments:
-            port (int): port to bind the input server port
-            data_queue_size (int): buffer size for data forward phase
+            rectify_factor (f32, 0.0 to 1.0): degree of rectification of dataflow, bigger means data comes more orderly。
             timeout (int): timeout for data fetch
         """
-        return InfiniteIterator(self.forward_engine, port, data_queue_size, timeout)
->>>>>>> 4a910867
+        return InfiniteIterator(self.forward_engine, rectify_factor, timeout, self.num_forward_workers)
+
 
     def __enter__(self):
         self.backend.set_configuration(
