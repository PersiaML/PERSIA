import os
import io
import socket

from enum import Enum
from queue import Queue
from typing import List, Tuple, Optional, NewType, Union

import torch

from retrying import retry

import persia.env as env

from persia.logger import get_default_logger
from persia.sparse.optim import Optimizer
from persia.distributed import DistributedBaseOption, get_default_distributed_option
from persia.prelude import PyPersiaCommonContext, PyPersiaBatchData

_CURRENT_CXT = None

_logger = get_default_logger()

PythonTrainBatch = NewType("PythonTrainBatch", object)


def _check_finite(tensors: List[torch.Tensor]) -> bool:
    """Check all tensors in the input list contain only finite elements.

    Arguments:
        tensors (List[torch.Tensor]): tensor list that need to check finite or not.

    Returns: Whether all the tensors is finite or is None.
    """
    return all([torch.isfinite(t).all() if t is not None else True for t in tensors])


class PreprocessMode(Enum):
    r"""Different preprocess mode will effect the ``EmbeddingCtx.prepare_features`` return result. ``PreprocessMode.TRAIN`` will return
    the torch tensor that the ``requires_grad`` attribute is set to ``True``. ``EmbeddingCtx.EVAL`` will return the torch tensor
    that the ``requires_grad`` attribute is set to ``False``. ``EmbeddingCtx.INFERENCE``  almost behave like ``EmbeddingCtx.EVAL``, the only difference
    is that ``PreprocessMode.INFERENCE`` allows ""EmbeddingCtx`` to process the ``PythonTrainBatch`` without target tensor.
    """
    TRAIN = 1
    EVAL = 2
    INFERENCE = 3


class BaseCtx:
    r"""It initialize a common context for other persia context, e.g. `DataCtx`, `EmbeddingCtx` and `TrainCtx`.
    This class should not be instantiated directly.
    """

    def __init__(
        self,
        threadpool_worker_size: int = 10,
    ):
        """
        Arguments:
            threadpool_worker_size (int): Rpc threadpool worker size.
        """
        self.origin_context = None

        replica_index = (
            env.get_rank() if env.get_rank() != -1 else env.get_replica_index()
        )
        replica_size = (
            env.get_world_size()
            if env.get_world_size() != -1
            else env.get_replica_size()
        )

        self.common_context = PyPersiaCommonContext(
            threadpool_worker_size, replica_index, replica_size
        )
        _logger.info(
            f"init persia context, replica_size: {replica_size} replica_index: {replica_index}"
        )

    def _enter(self):
        """Hook when enter the context"""
        ...

    def _exit(self):
        """Hook when exit the context"""
        ...

    def __enter__(self):
        self._enter()

        global _CURRENT_CXT
        self.origin_context = _CURRENT_CXT
        _CURRENT_CXT = self

        return self

    def __exit__(self, exc_type, value, trace):
        self._exit()

        global _CURRENT_CXT
        _CURRENT_CXT = self.origin_context

        if exc_type:
            import traceback

            _logger.error("\n" + traceback.format_exc())


class DataCtx(BaseCtx):
    r"""It provide the communicate ability for data generator component to send the PersiaBatchData
    to the trainer and embedding middleware.

    Example:
        >>> from persia.prelude import PyPersiaBatchData
        >>> loader = make_simple_loader()
        >>> with DataCtx() as ctx:
        >>>     for (dense, batch_sparse_ids, target) in loader:
        >>>         batch_data = PyPersiaBatchData()
        >>>         batch_data.add_dense([dense])
        >>>         batch_data.add_sparse(batch_sparse_ids)
        >>>         batch_data.add_target(target)
        >>>         ctx.send_data(batch_data)
    """

    def __init__(
        self,
        *args,
        **kwargs,
    ):
        super(DataCtx, self).__init__(*args, **kwargs)
        self.prepare()
        _logger.info("Data ctx prepare done.")

    @retry(wait_fixed=2000)
    def prepare(self):
        """Do some preparation to init `DataCtx`."""

        self.common_context.init_nats_publisher(None)
        self.common_context.wait_servers_ready()

    @retry(wait_fixed=2000)
    def send_sparse_to_middleware(self, data: PyPersiaBatchData):
        """Send PersiaBatchData from data compose to middleware side.

        Arguments:
            data (PyPersiaBatchData): PersiaBatchData that haven't been process.
        """
        self.common_context.send_sparse_to_middleware(data)

    @retry(wait_fixed=2000)
    def send_dense_to_trainer(self, data: PyPersiaBatchData):
        """Send PersiaBatchData from data compose to trainer side.

        Arguments:
            data (PyPersiaBatchData): PersiaBatchData that have been sent to middleware.
        """
        self.common_context.send_dense_to_trainer(data)

    def send_data(self, data: PyPersiaBatchData):
        """Send PersiaBatchData from data compose to trainer and middleware side.

        Arguments:
            data (PyPersiaBatchData): PersiaBatchData that haven't been process.
        """
        self.send_sparse_to_middleware(data)
        self.send_dense_to_trainer(data)


class EmbeddingConfig:
    r"""Embedding hyperparameters, argument of ``EmbeddingCtx``."""

    def __init__(
        self,
        emb_initialization: Tuple[float, float] = (-0.01, 0.01),
        admit_probability: float = 1.0,
        weight_bound: float = 10,
    ):
        """
        Arguments:
            emb_initialization (Tuple[float, float], optional): Embedding uniform initialization arguments that corresponding to low and high.
            admit_probability (float, optional): The probability (0<=, <=1) of admitting a new embedding.
            weight_bound (float, optional): Restrict each element value of an embedding in [-weight_bound, weight_bound].
        """
        self.emb_initialization = emb_initialization
        self.admit_probability = admit_probability
        self.weight_bound = weight_bound


class EmbeddingCtx(BaseCtx):
    r"""EmbeddingCtx provide the embedding relative function compare to BaseCtx.It can run the offline test or online inference
    according to different preprocess_mode.The most simple way to get this context is use ``persia.ctx.eval_ctx()`` or
    ``persia.ctx.inference_ctx`` to get the ``EmbeddingCtx`` instance.

    Example:
        >>> from persia.prelude import PyPersiaBatchData
        >>> model = get_dnn_model()
        >>> loader = make_dataloader()
        >>> embedding_config = EmbeddingConfig()
        >>> with EmbeddingCtx(
        ...     model=model,
        ...     PreprocessMode.EVAL,
        ...     embedding_config
        ... ) as ctx:
        >>>     for (dense, batch_sparse_ids, target) in loader:
        >>>         batch_data = PyPersiaBatchData()
        >>>         batch_data.add_dense([dense])
        >>>         batch_data.add_sparse(batch_sparse_ids)
        >>>         batch_data.add_target(target)
        >>>         python_train_batch = ctx.get_embedding_from_data(batch_data)
        >>>         (output, target) = ctx.forward(python_train_batch)
    """

    def __init__(
        self,
        preprocess_mode: PreprocessMode,
        model: Optional[torch.nn.Module] = None,
        embedding_config: Optional[EmbeddingConfig] = None,
        *args,
        **kwargs,
    ):
        """
        Arguments:
            preprocess_mode (PreprocessMode): Different preprocess mode effect the behave of ``prepare_features``.
            model (torch.nn.Module): Torch model matched with embeddings in this context.
            embedding_config (EmbeddingConfig, optional): The configuration about embedding that will be sent to the embedding server.
        """
        super(EmbeddingCtx, self).__init__(*args, **kwargs)
        self.preprocess_mode = preprocess_mode
        self.model = model
        self.embedding_config = embedding_config

        self.current_batch = None

    def _enter(self):
        if self.embedding_config is not None:
            self.configure_embedding_servers(self.embedding_config)

    @retry(wait_fixed=2000)
    def configure_embedding_servers(
        self,
        embedding_config: EmbeddingConfig,
    ):
        """Apply Embedding config to embedding servers.
        Arguments:
            embedding_config (EmbeddingConfig): The configuration about embedding that will be sent to the embedding server.
        """
        self.common_context.configure_embedding_servers(
            embedding_config.emb_initialization[0],
            embedding_config.emb_initialization[1],
            embedding_config.admit_probability,
            embedding_config.weight_bound > 0,
            embedding_config.weight_bound,
        )

    def forward(
        self, batch: PythonTrainBatch
    ) -> Tuple[torch.Tensor, Optional[torch.Tensor]]:
        """Call `prepare_features` and then do forward of the model in context.

        Arguments:
            batch (PythonTrainBatch): Training data provided by PersiaML upstream including
                dense, target, sparse data and meta info.

        Returns:
            the tuple of output data and target data.
        """
        assert self.model is not None, "model not found, please init context with model"
        dense, sparse, target = self.prepare_features(batch)
        output = self.model(dense, sparse)
        return (output, target)

    def prepare_features(
        self, batch: PythonTrainBatch
    ) -> Tuple[torch.Tensor, List[torch.Tensor], Optional[torch.Tensor]]:
        """Converted the dense, sparse and target raw data in``PythonTrainBatch`` to `torch.Tensor``.

        Arguments:
            batch (PythonTrainBatch): Training data provided by PersiaML upstream including
                dense, target, sparse data and meta info.

        Returns:
            the tuple of dense data, list of sparse data and target data.
        """
        import persia_torch_ext as pte  # pytype: disable=import-error

        if self.preprocess_mode == PreprocessMode.INFERENCE:
            batch.target_tensor = None
        else:
            # pytype: disable=attribute-error
            batch.target = batch.consume_all_targets()
            # pytype: enable=attribute-error
            assert len(batch.target) == 1
            batch.target = batch.target[0]

            batch.target_tensor = pte.ptr_to_tensor_f32(
                batch.target.data_ptr(), batch.target.shape(), False
            )

        is_training = self.preprocess_mode == PreprocessMode.TRAIN  # cache property

        # pytype: disable=attribute-error
        batch.dense = batch.consume_all_dense_features()
        # pytype: enable=attribute-error
        batch.dense = batch.dense[0]
        batch.dense_tensor = pte.ptr_to_tensor_f32(
            batch.dense.data_ptr(), batch.dense.shape(), False
        )

        # pytype: disable=attribute-error
        batch.emb = batch.consume_all_sparse_features()
        # pytype: enable=attribute-error

        batch.emb_slot = []
        # sparse embedding processing
        emb_tensors, forward_tensors = [], []

        for emb in batch.emb:
            if emb.is_raw_embedding():
                # no duplicate id in raw_id_tensor
                (
                    raw_embedding,
                    index,
                    non_empty_index,
                    sample_id_num,
                ) = emb.get_raw_embedding()

                batch.emb_slot.append([raw_embedding, index, non_empty_index])

                distinct_id_tensor = pte.ptr_to_tensor_f16(
                    raw_embedding.data_ptr(), raw_embedding.shape(), False
                )
                index_tensor = pte.ptr_to_tensor_long(
                    index.data_ptr(),
                    index.shape(),
                )  # tensor shape (1, batch_size * sample_fixed_size)
                max_index = index_tensor.max()
                size_of_distinct_id_tensor = distinct_id_tensor.shape[0]
                torch.cuda.synchronize()

                assert (
                    max_index < size_of_distinct_id_tensor
                ), "raw embedding select index larger than tensor"
                non_empty_index_tensor = pte.ptr_to_tensor_long(
                    non_empty_index.data_ptr(), non_empty_index.shape()
                )  # tensor shape (-1), variable length

                batch_size = len(sample_id_num)
                dim = distinct_id_tensor.shape[-1]
                sample_fixed_size = index_tensor.shape[1] // batch_size
                index_select_raw_tensor = distinct_id_tensor.index_select(
                    0, index_tensor.view(-1)
                )
                index_select_raw_tensor.requires_grad = is_training

                raw_fixed_size_tensor = index_select_raw_tensor.view(
                    -1, sample_fixed_size, dim
                )
                mask = (
                    index_tensor.view(batch_size, sample_fixed_size, 1) != 0
                ).half()  # generate mask
                raw_fixed_size_tensor_with_mask = torch.cat(
                    [raw_fixed_size_tensor, mask], dim=2
                )
                emb_tensors.append(
                    (
                        raw_embedding.name(),
                        distinct_id_tensor,
                        index_tensor,
                        non_empty_index_tensor,
                        index_select_raw_tensor,
                    )
                )
                forward_tensors.append(raw_fixed_size_tensor_with_mask)
            else:
                emb = emb.get_sum_embedding()
                batch.emb_slot.append([emb])

                sum_tensor = pte.ptr_to_tensor_f16(
                    emb.data_ptr(), emb.shape(), is_training
                )
                forward_tensors.append(sum_tensor)
                emb_tensors.append((emb.name(), None, None, None, sum_tensor))

        batch.forward_tensors = forward_tensors
        batch.emb_tensors = emb_tensors
        self.current_batch = batch

        return batch.dense_tensor, batch.forward_tensors, batch.target_tensor

    def dump_checkpoint(
        self,
        dst_dir: str,
        dense_filename: str = "dense.pt",
        jit_dense_filename: str = "jit_dense.pt",
        blocking: bool = True,
        with_jit_model: bool = False,
    ):
        """Dump the dense and sparse checkpoint to destination directory.

        Arguments:
            dst_dir (str): Destination directory.
            dense_filename (str, optional): Dense checkpoint filename.
            jit_dense_filename (str, optional): Jit dense checkpoint filename.
            blocking (bool, optional): Dump embedding checkpoint in blocking mode or not.
            with_jit_model (bool, optional): Dump jit script dense checkpoint or not.
        """
        assert self.model is not None, "model not found, please init context with model"

        if with_jit_model:
            self.dump_dense(self.model, dst_dir, jit_dense_filename, True)
        self.dump_dense(self.model, dst_dir, dense_filename)

        self.dump_embedding(dst_dir, blocking=blocking)

    def load_checkpoint(
        self,
        src_dir: str,
        map_location: Optional[str] = None,
        dense_filename: str = "dense.pt",
        blocking: bool = True,
    ):
        """Load the dense and sparse checkpoint from source directory.

        Arguments:
            src_dir (str): Source directory.
            map_location (str, optional): Load the dense checkpoint to specific device.
            dense_filename (str, optional): Dense checkpoint filename.
            blocking (bool, optional): Dump embedding checkpoint in blocking mode or not.
        """
        assert self.model is not None, "model not found, please init context with model"

        dense_model_filepath = os.path.join(src_dir, dense_filename)
        if os.path.exists(dense_model_filepath):
            self.load_dense(self.model, dense_model_filepath)

        self.load_embedding(src_dir, blocking=blocking)

    def dump_embedding(self, dst_dir: str, blocking: bool = False):
        """Dump embeddings to ``dst_dir``. Use ``TrainCtx.wait_for_dump_embedding`` to wait until finished
        if ``blocking=False``.

        Arguments:
            dst_dir (str): Destination directory.
            blocking (bool, optional): Dump embedding in blocking mode or not.
        """
        self.common_context.dump(dst_dir)
        if blocking:
            self.wait_for_dump_embedding()

    def load_embedding(self, src_dir: str, blocking: bool = True):
        """Load embeddings from ``src_dir``. Use ``TrainCtx.wait_for_load_embedding`` to wait until finished
        if ``blocking=False``.

        Arguments:
            src_dir (str): Directory to load embeddings.
            blocking (bool, optional): Dump embedding in blocking mode or not.
        """
        self.common_context.load(src_dir)
        if blocking:
            self.wait_for_load_embedding()

    def dump_dense(
        self,
        dense: Union[torch.nn.Module, torch.optim.Optimizer],
        dst_dir: str,
        file_name: str,
        is_jit: bool = False,
    ):
        """Dump torch model or optimizer to ``dst_dir`` as ``file_name``.

        Arguments:
            dense (torch.nn.Module or torch.optim.Optimizer): dense model or optimizer to be dumped.
            dst_dir (str): Destination directory.
            file_name (str): Destination filename.
            is_jit (bool, optional): whether to dump model as jit script.
        """
        buffer = io.BytesIO()
        if not is_jit:
            torch.save(dense.state_dict(), buffer)
        else:
            assert isinstance(
                dense, torch.nn.Module
            ), "saving an optimizer as jit script"
            jit_model = torch.jit.script(dense)
            torch.jit.save(jit_model, buffer)
        bytes_model = buffer.getvalue()
        self.common_context.dump_to_file(bytes_model, dst_dir, file_name)

    def load_dense(
        self,
        dense: Union[torch.nn.Module, torch.optim.Optimizer],
        src_filepath: str,
    ):
        """Load the torch state dict from source file path.

        Arguments:
            dense (torch.nn.Module or torch.optim.Optimizer): dense model or optimizer to restore.
            src_filepath (str): Source file path.
        """
        dense_bytes = self.common_context.read_from_file(src_filepath)
        buffer = io.BytesIO(dense_bytes)
        buffer.seek(0)
        state_dict = torch.load(buffer)
        dense.load_state_dict(state_dict)

    def wait_for_dump_embedding(self):
        """Wait for the embedding dump process."""
        self.common_context.wait_for_emb_dumping()

    def wait_for_load_embedding(self):
        """Wait for the embedding load process."""
        self.common_context.wait_for_emb_loading()

    def get_embedding_size(self) -> List[int]:
        """Get number of ids on all embedding servers."""
        return self.common_context.get_embedding_size()

    def clear_embeddings(self):
        """Clear all embeddings on all embedding servers."""
        self.common_context.clear_embeddings()

    @retry(wait_fixed=2000)
    def get_embedding_from_data(
        self, data: PyPersiaBatchData, device_id: int = 0
    ) -> PythonTrainBatch:
        """Get embeddings of the input batch data.

        Arguments:
            data (PyPersiaBatchData): Input data without embeddings.
            device_id (int, optional): The CUDA device to use for this process.

        Returns:
            Input data with embeddings.
        """
        return self.common_context.get_embedding_from_data(data, device_id)

    @retry(wait_fixed=2000)
    def get_embedding_from_bytes(
        self, data: bytes, device_id: int = 0
    ) -> PythonTrainBatch:
        """Get embeddings of the serialized input batch data.

        Arguments:
            data (PyPersiaBatchData): Serialized input data without embeddings.
            device_id (int, optional): The CUDA device to use for this process.

        Returns:
            Input data with embeddings.
        """
        return self.common_context.get_embedding_from_bytes(data, device_id)


class TrainCtx(EmbeddingCtx):
    r"""Subclass of ``EmbeddingCtx`` that provide the backward ability to update the sparse embedding.

    Example:
        >>> import torch
        >>> model = get_dnn_model()
        >>> sparse_optimizer = persia.sparse.optim.SGD(lr=1e-3)
        >>> dense_optimizer = torch.optim.SGD(lr=1e-3)
        >>> loss_fn = torch.nn.BCELoss(reduction="mean")
        >>> with TrainCtx(
        >>>     sparse_optimizer,
        >>>     dense_optimizer,
        >>> ) as ctx:
        >>>     parallel_model = ctx.model
        >>>     for batch_data in dataloder:
        >>>         dense, sparse, target = ctx.prepare_features(data)
        >>>         output = parallel_model(dense, sparse)
        >>>         loss = loss_fn(output, target)
        >>>         scaled_loss = ctx.backward(loss)
    """

    def __init__(
        self,
        sparse_optimizer: Optimizer,
        dense_optimizer: torch.optim.Optimizer,
        device_id: int = 0,
        grad_scalar_update_factor: float = 4,
        backward_buffer_size: int = 10,
        backward_workers_size: int = 8,
        grad_update_buffer_size: int = 60,
<<<<<<< HEAD
        torch_distributed_port: int = 23456,
        sync_params_in_asynchronous_mode: bool = False,
        async_sync_interval: int = 500,
=======
        lookup_emb_directly: bool = True,
        distributed_option: Optional[DistributedBaseOption] = None,
>>>>>>> 9c524f30
        *args,
        **kwargs,
    ):
        """
        Arguments:
            sparse_optimizer (persia.sparse.optim.Optimizer): Optimizer for the embeddings.
            dense_optimizer (torch.optim.Optimizer): Optimizer for dense parameters.
            device_id (int, optional): The CUDA device to use for this process.
            grad_scalar_update_factor (float, optional): Update factor of ``Gradscalar`` to ensure loss scale finitely if set ``mixed_precision=True``.
            backward_buffer_size (int, optional): Max number of not updated gradients queued.
            backward_workers_size (int, optional): Number of workers sending embedding gradients in parallel.
            grad_update_buffer_size (int, optional): Number of reference cache , hold the gradient tensor reference to avoid
                meet dangle data in gradient backward phase.
<<<<<<< HEAD
            torch_distributed_port(int, optional): tcp Port when init torch distributed process group.
            sync_params_in_asynchronous_mode(bool, optional): Apply Bagua to average the model parameters in asynchronous mode.
            async_sync_interval(int, optional): Interval of time that Bagua do model synchronize
=======
            lookup_emb_directly (bool, optional): Lookup embedding directly without isolation data compose.
            distributed_option (DistributedBaseOption, optional): DistributedOption to converted model to dataparallel model.
>>>>>>> 9c524f30
        """
        super(TrainCtx, self).__init__(PreprocessMode.TRAIN, *args, **kwargs)

        assert (
            sparse_optimizer is not None
        ), "Sparse_optimizer should not be none in train context"
        assert (
            0 <= device_id < torch.cuda.device_count()
        ), f"Device_id: {device_id} invalid!"
        assert grad_scalar_update_factor > 0, "grad scalar should greater than zero"
        assert (
            self.model is not None
        ), "Model not found, please init context with pytorch model"

        torch.cuda.set_device(device_id)

        world_size = env.get_world_size()
        assert world_size != -1, "WORLD_SIZE not set"
        rank_id = env.get_rank()
        assert rank_id != -1, "RANK not set"

        self.world_size = world_size
        self.rank_id = rank_id

        if world_size > 1:
            distributed_option = distributed_option or get_default_distributed_option()
            not_env_file = not distributed_option.init_with_env_file()
            not_exists_master_addr = not distributed_option.master_addr
            if not_env_file and not_exists_master_addr:
                master_addr = self._get_master_addr()
            else:
                master_addr = None

<<<<<<< HEAD

            ip, port = leader_addr.replace("tcp://", "").split(":")
            
            if not sync_params_in_asynchronous_mode:
                torch.distributed.init_process_group(
                    "nccl",
                    init_method=leader_addr,
                    rank=rank_id,
                    world_size=world_size,
                )
                _logger.info("torch ddp init process group done")

                self.model = torch.nn.parallel.DistributedDataParallel(
                    self.model,
                    device_ids=[device_id],
                    output_device=device_id,
                    find_unused_parameters=True,
                )
            else:
                from bagua.torch_api import init_process_group
                from bagua.torch_api.algorithms import async_model_average

                os.environ["MASTER_ADDR"] = ip
                os.environ["MASTER_PORT"] = port
                os.environ["BAGUA_SERVICE_PORT"] = str(6666)
                os.environ["BAGUA_AUTOTUNE"] = str(0)

                init_process_group()
                algorithm = async_model_average.AsyncModelAverageAlgorithm(
                    sync_interval_ms=async_sync_interval
                )

                self.model = self.model.with_bagua([dense_optimizer], algorithm)
=======
            model, dense_optimizer = distributed_option.convert2distributed_model(
                self.model,
                world_size,
                rank_id,
                device_id,
                master_addr=master_addr,
                optimizer=dense_optimizer,
            )
            self.model = model
            _logger.info("Distributed training context init done.")
        else:
            _logger.info("SingleMachine training context init done.")

        self.dense_optimizer = dense_optimizer
        self.sparse_optimizer = sparse_optimizer

        self.wait_servers_ready()
>>>>>>> 9c524f30

        if lookup_emb_directly:
            init_rpc_client_num = self._init_middlewrae_rpc_client()
            _logger.info(f"Successfully init {init_rpc_client_num} rpc client")

        self.device_id = device_id

        self.update_times = 0
        self.grad_scalar_update_factor = grad_scalar_update_factor
        self.grad_scaler = torch.cuda.amp.GradScaler()
        self.backward_workers_size = backward_workers_size

        from persia.prelude import PyBackward

        self.grad_queue = Queue(grad_update_buffer_size)
        self.backward_engine = PyBackward(backward_buffer_size)

    def _enter(self):
        super()._enter()

        self.sparse_optimizer.apply()
        self.backward_engine.launch(self.device_id, self.backward_workers_size)

    def _exit(self):
        super()._exit()

        self.backward_engine.shutdown()

    @retry(wait_fixed=2000)
    def _get_master_addr(self) -> str:
        """Get leader(rank 0) ip address."""
        if self.rank_id == 0:
            master_addr = socket.gethostbyname(socket.gethostname())
            self.common_context.init_master_discovery_service(master_addr)
            _logger.info(f"init addr is {master_addr}")
        else:
            self.common_context.init_master_discovery_service(None)
            master_addr = self.common_context.master_addr
            _logger.info(f"master addr is {master_addr}")
        return master_addr

    @retry(wait_fixed=2000)
    def _init_middlewrae_rpc_client(self) -> int:
        middleware_addr_list = self.common_context.get_middleware_addr_list()
        assert len(middleware_addr_list) > 0, "Not available middleware."
        for middleware_addr in middleware_addr_list:
            self.common_context.init_rpc_client_with_addr(middleware_addr)
        return len(middleware_addr_list)

    @retry(wait_fixed=2000)
    def wait_servers_ready(self):
        """query embedding server to check if servers are ready"""

        self.common_context.init_nats_publisher(self.world_size)
        self.common_context.wait_servers_ready()

    def backward(
        self, loss: torch.Tensor, embedding_gradient_check_frequency: int = 20
    ) -> torch.Tensor:
        """Compute the gradient of current dense and sparse tensors.

        The backward support mixed precision training.According to current embedding gradient is finite or not, ``GradScalar``
        can update the scale automatic to restrict to parameters in finite range.

        Arguments:
            loss (torch.Tensor): Loss of current batch.
            embedding_gradient_check_frequency (int, optional): The frequency to check gradient finite or not for current embedding.
        """

        loss = self.grad_scaler.scale(loss)
        scale = self.grad_scaler.get_scale()

        loss.backward()

        finite = self._on_backward(scale, embedding_gradient_check_frequency)

        self.grad_scaler.step(self.dense_optimizer)

        if finite:
            self.grad_scaler.update()
        else:
            self.grad_scaler.update(scale / self.grad_scalar_update_factor)

        self.dense_optimizer.zero_grad()

        return loss

    def _on_backward(self, loss_scale: float, embedding_gradient_check_frequency: int):
        """Update the embeddings gradients

        Arguments:
            loss_scale (float): The loss that scaled by GradScalar.
            embedding_gradient_check_frequency (int): The frequency to check gradient finite or not for current embedding.
        """
        if self.grad_queue.full():
            self.grad_queue.get()

        finite = True
        if self.update_times % embedding_gradient_check_frequency == 0:
            finite = _check_finite(
                [emb[-1].grad for emb in self.current_batch.emb_tensors]
            )
            self.update_times += 1

        grad_slots, empty_grads = [], []
        gradient_batch = self.current_batch.create_gradient_batch()

        for (
            emb_name,
            distinct_id_tensor,
            index,
            non_zero_index,
            emb_tensor,
        ) in self.current_batch.emb_tensors:
            if emb_tensor.grad is None:
                gradient_batch.add_skipped_gradient(emb_name)
                empty_grads.append(emb_name)
            else:
                if distinct_id_tensor is not None:
                    if distinct_id_tensor.shape[0] > 1:
                        grad = torch.zeros_like(distinct_id_tensor, dtype=torch.float32)
                        non_zero_grad = emb_tensor.grad.index_select(
                            0, non_zero_index.view(-1)
                        ).float()
                        non_zero_index = index.view(-1)[non_zero_index.view(-1)]
                        grad.index_add_(0, non_zero_index, non_zero_grad)
                        grad = grad[1:, :]
                        is_f16_gradient = False
                    else:
                        grad = None
                else:
                    grad = emb_tensor.grad  # type: torch.Tensor
                    is_f16_gradient = True

                if grad is not None:
                    grad_slots.append(grad)
                    gradient_batch.add_gradient(
                        emb_name,
                        grad.data_ptr(),
                        grad.shape,
                        is_f16_gradient,
                        loss_scale,
                    )

        torch.cuda.synchronize()
        self.backward_engine.update_sparse_gradient_batched(gradient_batch)
        self.grad_queue.put(grad_slots)

        if len(empty_grads) > 0:
            _logger.warning(
                f"Current batch exists empty gradient tensors, num: {len(empty_grads)}, {empty_grads}"
            )
        return finite

    def dump_checkpoint(
        self,
        dst_dir: str,
        dense_filename: str = "dense.pt",
        jit_dense_filename: str = "jit_dense.pt",
        opt_filename: str = "opt.pt",
        blocking: bool = True,
        with_jit_model: bool = False,
    ):
        """Dump the dense and sparse checkpoint to destination directory.

        Arguments:
            dst_dir (str): Destination directory.
            dense_filename (str, optional): Dense checkpoint filename.
            jit_dense_filename (str, optional): Jit dense checkpoint filename.
            opt_filename (str, optional): Optimizer checkpoint filename.
            blocking (bool, optional): Dump embedding checkpoint in blocking mode or not.
            with_jit_model (bool, optional): Dump dense checkpoint as jit script or not.
        """
        super().dump_checkpoint(
            dst_dir,
            dense_filename=dense_filename,
            jit_dense_filename=jit_dense_filename,
            blocking=blocking,
            with_jit_model=with_jit_model,
        )

        self.dump_dense(self.dense_optimizer, dst_dir, opt_filename)

    def load_checkpoint(
        self,
        src_dir: str,
        map_location: Optional[str] = None,
        dense_filename: str = "dense.pt",
        opt_filename: str = "opt.pt",
        blocking: bool = True,
    ):
        """Load the dense and sparse checkpoint from source directory.

        Arguments:
            src_dir (str): Source directory.
            map_location (str, optional): Load the dense checkpoint to specific device.
            dense_filename (str, optional): Dense checkpoint filename.
            opt_filename (str, optional): Optimizer checkpoint filename.
            blocking (bool, optional): Dump embedding checkpoint in blocking mode or not.
        """
        super().load_checkpoint(
            src_dir,
            map_location=map_location,
            dense_filename=dense_filename,
            blocking=blocking,
        )

        optimizer_filepath = os.path.join(src_dir, opt_filename)
        if os.path.exists(optimizer_filepath):
            self.load_dense(self.dense_optimizer, optimizer_filepath)


def cnt_ctx() -> Optional[BaseCtx]:
    """Get the BaseCtx recently entered."""
    return _CURRENT_CXT


def eval_ctx(*args, **kwargs) -> EmbeddingCtx:
    """Get the ``EmbeddingCtx`` with the ``PreprocessMode.EVAL`` mode."""
    return EmbeddingCtx(PreprocessMode.EVAL, *args, **kwargs)


class InferCtx(EmbeddingCtx):
    r"""Subclass of ``EmbeddingCtx`` that provide the forward ability without nats servers.

    Example:
        >>> from persia.ctx import InferCtx
        >>> persia_context = InferCtx()
        >>> batch = persia_context.get_embedding_from_bytes(batch, device_id)
        >>> model_input = persia_context.prepare_features(batch)
    """

    def __init__(
        self,
        middleware_addrs: List[str],
        *args,
        **kwargs,
    ):
        """
        Arguments:
            middleware_addrs (List[str]): middleware address(ip:port) list.
        """
        super(InferCtx, self).__init__(PreprocessMode.INFERENCE, *args, **kwargs)

        for addr in middleware_addrs:
            self.common_context.init_rpc_client_with_addr(addr)<|MERGE_RESOLUTION|>--- conflicted
+++ resolved
@@ -580,14 +580,8 @@
         backward_buffer_size: int = 10,
         backward_workers_size: int = 8,
         grad_update_buffer_size: int = 60,
-<<<<<<< HEAD
-        torch_distributed_port: int = 23456,
-        sync_params_in_asynchronous_mode: bool = False,
-        async_sync_interval: int = 500,
-=======
         lookup_emb_directly: bool = True,
         distributed_option: Optional[DistributedBaseOption] = None,
->>>>>>> 9c524f30
         *args,
         **kwargs,
     ):
@@ -601,14 +595,9 @@
             backward_workers_size (int, optional): Number of workers sending embedding gradients in parallel.
             grad_update_buffer_size (int, optional): Number of reference cache , hold the gradient tensor reference to avoid
                 meet dangle data in gradient backward phase.
-<<<<<<< HEAD
-            torch_distributed_port(int, optional): tcp Port when init torch distributed process group.
-            sync_params_in_asynchronous_mode(bool, optional): Apply Bagua to average the model parameters in asynchronous mode.
-            async_sync_interval(int, optional): Interval of time that Bagua do model synchronize
-=======
             lookup_emb_directly (bool, optional): Lookup embedding directly without isolation data compose.
             distributed_option (DistributedBaseOption, optional): DistributedOption to converted model to dataparallel model.
->>>>>>> 9c524f30
+
         """
         super(TrainCtx, self).__init__(PreprocessMode.TRAIN, *args, **kwargs)
 
@@ -642,41 +631,6 @@
             else:
                 master_addr = None
 
-<<<<<<< HEAD
-
-            ip, port = leader_addr.replace("tcp://", "").split(":")
-            
-            if not sync_params_in_asynchronous_mode:
-                torch.distributed.init_process_group(
-                    "nccl",
-                    init_method=leader_addr,
-                    rank=rank_id,
-                    world_size=world_size,
-                )
-                _logger.info("torch ddp init process group done")
-
-                self.model = torch.nn.parallel.DistributedDataParallel(
-                    self.model,
-                    device_ids=[device_id],
-                    output_device=device_id,
-                    find_unused_parameters=True,
-                )
-            else:
-                from bagua.torch_api import init_process_group
-                from bagua.torch_api.algorithms import async_model_average
-
-                os.environ["MASTER_ADDR"] = ip
-                os.environ["MASTER_PORT"] = port
-                os.environ["BAGUA_SERVICE_PORT"] = str(6666)
-                os.environ["BAGUA_AUTOTUNE"] = str(0)
-
-                init_process_group()
-                algorithm = async_model_average.AsyncModelAverageAlgorithm(
-                    sync_interval_ms=async_sync_interval
-                )
-
-                self.model = self.model.with_bagua([dense_optimizer], algorithm)
-=======
             model, dense_optimizer = distributed_option.convert2distributed_model(
                 self.model,
                 world_size,
@@ -694,7 +648,6 @@
         self.sparse_optimizer = sparse_optimizer
 
         self.wait_servers_ready()
->>>>>>> 9c524f30
 
         if lookup_emb_directly:
             init_rpc_client_num = self._init_middlewrae_rpc_client()
