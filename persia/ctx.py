--- conflicted
+++ resolved
@@ -171,42 +171,27 @@
         self.common_context.init_nats_publisher(None)
         self.common_context.wait_servers_ready()
 
-<<<<<<< HEAD
-    def send_sparse_to_middleware(self, data: PersiaBatch):
-        """Send PersiaBatchData from data compose to middleware side.
-=======
-    def send_sparse_to_embedding_worker(self, data: PyPersiaBatchData):
-        """Send PersiaBatchData from data loader to embedding worker side.
->>>>>>> ebe75519
-
-        Arguments:
-            data (PyPersiaBatchData): PersiaBatchData that haven't been process.
+    def send_id_type_features_to_embedding_worker(self, data: PersiaBatch):
+        """Send PersiaBatch from data loader to embedding worker side.
+
+        Arguments:
+            data (PersiaBatch): PersiaBatch that haven't been process.
         """
         self.common_context.send_sparse_to_embedding_worker(data)
 
-<<<<<<< HEAD
-    def send_dense_to_trainer(self, data: PersiaBatch):
-        """Send PersiaBatchData from data compose to trainer side.
-=======
-    def send_dense_to_nn_worker(self, data: PyPersiaBatchData):
-        """Send PersiaBatchData from data loader to nn worker side.
->>>>>>> ebe75519
-
-        Arguments:
-            data (PyPersiaBatchData): PersiaBatchData that have been sent to embedding worker.
+    def send_not_id_type_features_to_nn_worker(self, data: PersiaBatch):
+        """Send `PersiaBatch` from data loader to nn worker side.
+
+        Arguments:
+            data (PersiaBatch): PersiaBatch that have been sent to embedding worker.
         """
         self.common_context.send_dense_to_nn_worker(data)
 
-<<<<<<< HEAD
     def send_data(self, data: PersiaBatch):
-        """Send PersiaBatchData from data compose to trainer and middleware side.
-=======
-    def send_data(self, data: PyPersiaBatchData):
         """Send PersiaBatchData from data loader to nn worker and embedding worker side.
->>>>>>> ebe75519
-
-        Arguments:
-            data (PyPersiaBatchData): PersiaBatchData that haven't been process.
+
+        Arguments:
+            data (PersiaBatch): PersiaBatch that haven't been process.
         """
         self.send_sparse_to_embedding_worker(data)
         self.send_dense_to_nn_worker(data)
