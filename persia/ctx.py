import os
import io
import socket

from enum import Enum
from queue import Queue
from typing import List, Tuple, Optional, Union

import torch

import persia.env as env

from persia.logger import get_default_logger
from persia.embedding.optim import Optimizer
from persia.embedding import EmbeddingConfig, get_default_embedding_config
from persia.embedding.data import PersiaBatch
from persia.prelude import (
    PersiaCommonContext,
    PersiaTrainingBatch,
    Tensor,
)
from persia.distributed import DistributedBaseOption, get_default_distributed_option

_CURRENT_CXT = None

_logger = get_default_logger()


def _check_finite(tensors: List[torch.Tensor]) -> bool:
    """Check if all tensors in the input list contain only finite elements.

    Arguments:
        tensors (List[torch.Tensor]): List of tensor to be checked.

    Returns:
        bool: ``True`` if all elements in ``tensors`` are finite or None.
    """
    return all([torch.isfinite(t).all() if t is not None else True for t in tensors])


def _cast_dlpack2torch_tensor(
    tensor: Tensor, requires_grad: bool = False
) -> torch.Tensor:
    """Convert the DLPack PythonCapsule to torch tensor.

    Arguments:
        Tensor (Tensor): Tensor wrapper that contains dlpack information.
        requires_grad (bool, optional): Whether current tensor requires grad or not.
    Returns: pytorch tensor
    """

    import torch.utils.dlpack as dlpack

    tensor = dlpack.from_dlpack(tensor.dlpack)
    tensor.requires_grad = requires_grad
    return tensor


class PreprocessMode(Enum):
    r"""Mode of preprocessing.

    Used by ``EmbeddingCtx.prepare_features`` to generate features of different datatypes.

    When set to ``TRAIN``, ``prepare_features`` will return a torch tensor with ``requires_grad`` attribute set to ``True``.
    When set to ``EVAL``, ``prepare_features`` will return a torch tensor with ``requires_grad`` attribute set to ``False``.
    ``INFERENCE`` behaves almost identical to ``PreprocessMode.EVAL``, except that ``INFERENCE`` allows ""EmbeddingCtx``
    to process the ``PersiaTrainingBatch`` without a target tensor.
    """
    TRAIN = 1
    EVAL = 2
    INFERENCE = 3


class BaseCtx:
    r"""Initializes a common context for other persia context, e.g. `DataCtx`, `EmbeddingCtx` and `TrainCtx`.
    This class should not be instantiated directly.
    """

    def __init__(
        self, threadpool_worker_size: int = 10, device_id: Optional[int] = None
    ):
        """
        Arguments:
            threadpool_worker_size (int): Rpc threadpool worker size.
            device_id (int, optional): The CUDA device to use for this process.
        """
        self.origin_context = None

        if device_id is not None and device_id >= 0:
            assert torch.cuda.is_available() and (
                0 <= device_id < torch.cuda.device_count()
            ), f"device_id: {device_id} invalid!"

            torch.cuda.set_device(device_id)
        else:
            device_id = None

        self.device_id = device_id

        # PersiaCommonContext initialize with the rank and world size if
        # it can retrive corresponding information
        if env.get_rank() is not None:
            replica_index = env.get_rank()
            replica_size = env.get_world_size()
        else:
            replica_index = env.get_replica_index()
            replica_size = env.get_replica_size()

        self.common_context = PersiaCommonContext(
            threadpool_worker_size, replica_index, replica_size, device_id
        )
        _logger.info(
            f"init persia context, replica_size: {replica_size} replica_index: {replica_index}"
        )

    def _enter(self):
        """Hook when enter the context"""
        ...

    def _exit(self):
        """Hook when exit the context"""
        ...

    def __enter__(self):
        self._enter()

        global _CURRENT_CXT
        self.origin_context = _CURRENT_CXT
        _CURRENT_CXT = self

        return self

    def __exit__(self, exc_type, value, trace):
        self._exit()

        global _CURRENT_CXT
        _CURRENT_CXT = self.origin_context

        if exc_type:
            import traceback

            _logger.error("\n" + traceback.format_exc())


class DataCtx(BaseCtx):
    r"""This data context provides communication functionality to data generator component.
    Used for sending a PersiaBatch to the nn worker and embedding worker.

<<<<<<< HEAD
    Example for `DataCtx`:

    .. code-block:: python

        from persia.embedding.data import PersiaBatch

        loader = make_simple_loader()
        with DataCtx() as ctx:
            for (non_id_type_features, id_type_features, labels) in loader:
                batch_data = PersiaBatch(
                    id_type_features=id_type_features,
                    non_id_type_features,
                    label,
                    requires_grad=True
                )
                ctx.send_data(persia_batch)

    .. note::
        The examples cannot be run directly, you should launch the `nn_worker`, `embedding-worker`,
        `embedding-parameter-server`, and `nats-server` to ensure the example gets the correct result.
=======
    Example:
        >>> import numpy as np
        >>> ...
        >>> from persia.embedding.data import PersiaBatch, IDTypeFeature
        >>> ...
        >>> def make_simple_loader():
        >>>     yield IDTypeFeature("empty_id_type_feature", [np.array([], np.uint64)])
        >>> loader = make_simple_loader()
        >>> def fn
        >>> with DataCtx() as ctx:
        >>>     for id_type_feature in loader:
        >>>         batch_data = PersiaBatch([id_type_feature], requires_grad=False)
        >>>         ctx.send_data(batch_data)
>>>>>>> 98e7d68f
    """

    def __init__(
        self,
        *args,
        **kwargs,
    ):
        super(DataCtx, self).__init__(*args, **kwargs)
        self._prepare()
        _logger.info("Data ctx prepare done.")

    def _prepare(self):
        """Do some preparation to init `DataCtx`."""

        self.common_context.init_nats_publisher()
        self.common_context.wait_servers_ready()

    def send_data(self, persia_batch: PersiaBatch):
        """Send PersiaBatch from data loader to nn worker and embedding worker side.

        Arguments:
            persia_batch (PersiaBatch): PersiaBatch that haven't been processed.
        """
        self.common_context.send_id_type_features_to_embedding_worker(persia_batch.data)
        self.common_context.send_non_id_type_features_to_nn_worker(persia_batch.data)


class EmbeddingCtx(BaseCtx):
    r"""Provides the embedding-related functionality. EmbeddingCtx can run offline test or online inference
<<<<<<< HEAD
    depending on different preprocess_mode. The simplest way to get this context is by using :func:`.persia.ctx.eval_ctx`
    to get the :class:`.EmbeddingCtx` instance.

    Example for `EmbeddingCtx`:

    .. code-block:: python

        from persia.ctx import EmbeddingCtx, PreprocessMode
        from persia.embedding.data import PersiaBatch

        model = get_dnn_model()
        loader = make_dataloader()
        device_id = 0

        with EmbeddingCtx(
            PreprocessMode.EVAL,
            model=model,
            device_id=device_id
        ) as ctx:
            for (non_id_type_features, id_type_features, labels) in loader:
                persia_batch = PersiaBatch(
                    id_type_features
                    non_id_type_features=non_id_type_features,
                    labels=labels
                    requires_grad=False
                )
                persia_training_batch = ctx.get_embedding_from_data(persia_batch)
                (output, label) = ctx.forward(persia_training_batch)

    .. note::
        The examples cannot be run directly, you should launch the `nn_worker`, `embedding-worker`,
        `embedding-parameter-server`, and `nats-server` to ensure the example gets the correct result.

    .. note::
        If you set ``device_id=None``, the training data and the model will place in host memory
        rather than in `CUDA` device memory in default.

=======
    depending on different preprocess_mode. The simplest way to get this context is by using ``persia.ctx.eval_ctx()``
    to get the ``EmbeddingCtx`` instance.

    Example:
        >>> import torch
        >>> import numpy as np
        >>> ...
        >>> from persia.prelude import PersiaBatch
        >>> ...
        >>> model = torch.nn.Linear(128, 64)
        >>> loader = make_dataloader()
        >>> embedding_config = EmbeddingConfig()
        >>> with EmbeddingCtx(
        ...     model=model,
        ...     PreprocessMode.EVAL,
        ...     embedding_config
        ... ) as ctx:
        >>>     for (non_id_type_feature, id_type_features, label) in loader:
        >>>         persia_batch = PersiaBatch(id_type_features)
        >>>         persia_batch.add_non_id_type_feature(non_id_type_feature)
        >>>         persia_batch.add_label(label)
        >>>         persia_training_batch = ctx.get_embedding_from_data(persia_batch)
        >>>         (output, label) = ctx.forward(persia_training_batch)
>>>>>>> 98e7d68f
    """

    def __init__(
        self,
        preprocess_mode: PreprocessMode,
        model: Optional[torch.nn.Module] = None,
        embedding_config: Optional[EmbeddingConfig] = None,
        *args,
        **kwargs,
    ):
        """
        Arguments:
            preprocess_mode (PreprocessMode): Different preprocess mode effect the behavior of ``prepare_features``.
            model (torch.nn.Module): Torch model matched with embeddings in this context.
            embedding_config (EmbeddingConfig, optional): The embedding configuration that will be sent to the embedding server.
        """
        super(EmbeddingCtx, self).__init__(*args, **kwargs)
        self.preprocess_mode = preprocess_mode
        self.model = model
        self.embedding_config = embedding_config or get_default_embedding_config()

        self.current_batch = None

    def _enter(self):
        if self.embedding_config is not None:
            self.configure_embedding_parameter_servers(self.embedding_config)

    def configure_embedding_parameter_servers(
        self,
        embedding_config: EmbeddingConfig,
    ):
        """Apply Embedding config to embedding servers.

        Arguments:
            embedding_config (EmbeddingConfig): The embedding configuration that will be sent to the embedding server.
        """
        self.common_context.configure_embedding_parameter_servers(
            embedding_config.emb_initialization[0],
            embedding_config.emb_initialization[1],
            embedding_config.admit_probability,
            embedding_config.weight_bound > 0,
            embedding_config.weight_bound,
        )

    def forward(
        self, batch: PersiaTrainingBatch
    ) -> Tuple[torch.Tensor, Optional[torch.Tensor]]:
        """Call :meth:`.prepare_features` and then do a forward step of the model in context.

        Arguments:
            batch (PersiaTrainingBatch): Training data provided by PERSIA upstream including
                non_id_type_features ,labels, id_type_feature_embeddings and meta info.

        Returns:
            the tuple of output data and target data.
        """
        assert self.model is not None, "model not found, please init context with model"
        non_id_type_tensors, embedding_tensors, labels = self.prepare_features(batch)
        output = self.model(non_id_type_tensors, embedding_tensors)
        return (output, labels)

    def prepare_features(
        self, persia_training_batch: PersiaTrainingBatch
    ) -> Tuple[List[torch.Tensor], List[torch.Tensor], Optional[List[torch.Tensor]]]:
        r"""This function convert the data from ``PersiaTrainingBatch`` to ``torch.Tensor``.

        ``PersiaTrainingBatch`` contains non_id_type_features, id_type_feature_embeddings and labels. But they can't use
        directly in training before convert the ``persia.Tensor`` to ``torch.Tensor``.

        Arguments:
            persia_training_batch (PersiaTrainingBatch): Training data provided by PERSIA upstream including
                non_id_type_features, labels, id_type_feature_embeddings and meta info.

        Returns:
            the tuple of non_id_type_feature_tensors, id_type_feature_embedding_tensors and label_tensors.
        """
        if self.preprocess_mode == PreprocessMode.INFERENCE:
            persia_training_batch.label_torch_tensors = None
        else:
            # pytype: disable=attribute-error
            persia_training_batch.label_tensors = (
                persia_training_batch.consume_all_label_tensors()
            )
            # pytype: enable=attribute-error
            persia_training_batch.label_torch_tensors = [
                _cast_dlpack2torch_tensor(label_tensor)
                for label_tensor in persia_training_batch.label_tensors
            ]

        is_training = self.preprocess_mode == PreprocessMode.TRAIN  # cache property

        # pytype: disable=attribute-error
        persia_training_batch.non_id_type_feature_tensors = (
            persia_training_batch.consume_all_non_id_type_feature_tensors()
        )
        # pytype: enable=attribute-error
        persia_training_batch.non_id_type_feature_torch_tensors = [
            _cast_dlpack2torch_tensor(non_id_type_feature_tensor)
            for non_id_type_feature_tensor in persia_training_batch.non_id_type_feature_tensors
        ]

        # pytype: disable=attribute-error
        persia_training_batch.id_type_feature_embedding_tensors = (
            persia_training_batch.consume_all_id_type_feature_embedding_tensors()
        )
        # pytype: enable=attribute-error

        persia_training_batch.emb_slots = (
            []
        )  # cache embedding to prevent tensor expired
        id_type_feature_embedding_cache_torch_tensors = (
            []
        )  # cache origin embedding for later backward procedure
        id_type_feature_embedding_torch_tensors = (
            []
        )  # id type tensos for later forward procedure

        for (
            id_type_feature_embedding_tensor
        ) in persia_training_batch.id_type_feature_embedding_tensors:
            if id_type_feature_embedding_tensor.is_raw_embedding():
                # no duplicate id in raw_id_tensor
                (
                    raw_embedding,
                    index,
                    non_empty_index,
                    sample_id_num,
                ) = id_type_feature_embedding_tensor.get_raw_embedding()

                persia_training_batch.emb_slots.append(
                    [raw_embedding, index, non_empty_index]
                )
                distinct_id_tensor = _cast_dlpack2torch_tensor(raw_embedding)
                index_tensor = _cast_dlpack2torch_tensor(
                    index
                )  # tensor shape (1, batch_size * sample_fixed_size)
                max_index = index_tensor.max()
                size_of_distinct_id_tensor = distinct_id_tensor.shape[0]

                assert (
                    max_index < size_of_distinct_id_tensor
                ), "raw embedding select index larger than tensor"

                non_empty_index_tensor = _cast_dlpack2torch_tensor(
                    non_empty_index
                )  # tensor shape (-1), variable length

                batch_size = len(sample_id_num)
                dim = distinct_id_tensor.shape[-1]
                sample_fixed_size = index_tensor.shape[-1] // batch_size
                index_select_raw_tensor = distinct_id_tensor.index_select(
                    0, index_tensor.view(-1)
                )
                index_select_raw_tensor.requires_grad = is_training

                raw_fixed_size_tensor = index_select_raw_tensor.view(
                    -1, sample_fixed_size, dim
                )
                mask = (
                    index_tensor.view(batch_size, sample_fixed_size, 1) != 0
                ).half()  # generate mask
                raw_fixed_size_tensor_with_mask = torch.cat(
                    [raw_fixed_size_tensor, mask], dim=2
                )
                id_type_feature_embedding_cache_torch_tensors.append(
                    (
                        raw_embedding.name,
                        distinct_id_tensor,
                        index_tensor,
                        non_empty_index_tensor,
                        index_select_raw_tensor,
                    )
                )
                id_type_feature_embedding_torch_tensors.append(
                    raw_fixed_size_tensor_with_mask
                )
            else:
                embedding = id_type_feature_embedding_tensor.get_sum_embedding()
                persia_training_batch.emb_slots.append([embedding])
                attention_sum_tensor = _cast_dlpack2torch_tensor(
                    embedding, requires_grad=is_training
                )
                id_type_feature_embedding_torch_tensors.append(attention_sum_tensor)
                id_type_feature_embedding_cache_torch_tensors.append(
                    (embedding.name, None, None, None, attention_sum_tensor)
                )

        persia_training_batch.id_type_feature_embedding_torch_tensors = (
            id_type_feature_embedding_torch_tensors
        )
        persia_training_batch.id_type_feature_embedding_cache_torch_tensors = (
            id_type_feature_embedding_cache_torch_tensors
        )
        self.current_batch = persia_training_batch

        return (
            persia_training_batch.non_id_type_feature_torch_tensors,
            persia_training_batch.id_type_feature_embedding_torch_tensors,
            persia_training_batch.label_torch_tensors,
        )

    def dump_checkpoint(
        self,
        dst_dir: str,
        dense_filename: str = "dense.pt",
        jit_dense_filename: str = "jit_dense.pt",
        blocking: bool = True,
        with_jit_model: bool = False,
    ):
        """Dump the dense and embedding checkpoint to destination directory.

        Arguments:
            dst_dir (str): Destination directory.
            dense_filename (str, optional): Dense checkpoint filename.
            jit_dense_filename (str, optional): Jit dense checkpoint filename.
            blocking (bool, optional): Dump embedding checkpoint in blocking mode or not.
            with_jit_model (bool, optional): Dump jit script dense checkpoint or not.
        """
        assert self.model is not None, "model not found, please init context with model"

        if with_jit_model:
            self.dump_torch_state_dict(self.model, dst_dir, jit_dense_filename, True)
        self.dump_torch_state_dict(self.model, dst_dir, dense_filename)

        self.dump_embedding(dst_dir, blocking=blocking)

    def load_checkpoint(
        self,
        src_dir: str,
        map_location: Optional[str] = None,
        dense_filename: str = "dense.pt",
        blocking: bool = True,
    ):
        """Load the dense and embedding checkpoint from source directory.

        Arguments:
            src_dir (str): Source directory.
            map_location (str, optional): Load the dense checkpoint to specific device.
            dense_filename (str, optional): Dense checkpoint filename.
            blocking (bool, optional): Dump embedding checkpoint in blocking mode or not.
        """
        assert self.model is not None, "model not found, please init context with model"

        dense_model_filepath = os.path.join(src_dir, dense_filename)
        if os.path.exists(dense_model_filepath):
            self.load_torch_state_dict(
                self.model, dense_model_filepath, map_location=map_location
            )

        self.load_embedding(src_dir, blocking=blocking)

    def dump_embedding(self, dst_dir: str, blocking: bool = True):
        """Dump embeddings to the destination directory. Use :meth:`.EmbeddingCtx.wait_for_dump_embedding` to wait until
        finished if ``blocking=False``.

        Arguments:
            dst_dir (str): Destination directory.
            blocking (bool, optional): Dump embedding in blocking mode or not.
        """
        self.common_context.dump(dst_dir)
        if blocking:
            self.wait_for_dump_embedding()

    def load_embedding(self, src_dir: str, blocking: bool = True):
        """Load embeddings from ``src_dir``. Use :meth:`.EmbeddingCtx.wait_for_load_embedding` to wait until finished
        if ``blocking=False``.

        Arguments:
            src_dir (str): Directory to load embeddings.
            blocking (bool, optional): Dump embedding in blocking mode or not.
        """
        self.common_context.load(src_dir)
        if blocking:
            self.wait_for_load_embedding()

    def dump_torch_state_dict(
        self,
        torch_instance: Union[torch.nn.Module, torch.optim.Optimizer],
        dst_dir: str,
        file_name: str,
        is_jit: bool = False,
    ):
        """Dump  model or optimizer of the PyTorch to the destination directory.

        Arguments:
            torch_instance (torch.nn.Module or torch.optim.Optimizer): dense model or optimizer to be dumped.
            dst_dir (str): Destination directory.
            file_name (str): Destination filename.
            is_jit (bool, optional): whether to dump model as jit script.
        """

        buffer = io.BytesIO()
        if not is_jit:
            torch.save(torch_instance.state_dict(), buffer)
        else:
            assert isinstance(
                torch_instance, torch.nn.Module
            ), f"dump_torch_object only support torch.nn.Moudle, but go obj type {type(torch_instance)}"
            jit_model = torch.jit.script(torch_instance)
            torch.jit.save(jit_model, buffer)
        bytes_model = buffer.getvalue()
        self.common_context.dump_to_file(bytes_model, dst_dir, file_name)

    def load_torch_state_dict(
        self,
        torch_instance: Union[torch.nn.Module, torch.optim.Optimizer],
        src_dir: str,
        map_location: Optional[str] = None,
    ):
        """Load the torch state dict from the source directory.

        Arguments:
            torch_instance (torch.nn.Module or torch.optim.Optimizer): dense model or optimizer to restore.
            src_dir (str): Directory to load torch state dict.
            map_location (str, optional): Load the dense checkpoint to specific device.
        """
        dense_bytes = self.common_context.read_from_file(src_dir)
        buffer = io.BytesIO(dense_bytes)
        buffer.seek(0)
        state_dict = torch.load(buffer, map_location=map_location)
        torch_instance.load_state_dict(state_dict)

    def wait_for_dump_embedding(self):
        """Wait for the embedding dump process."""
        self.common_context.wait_for_emb_dumping()

    def wait_for_load_embedding(self):
        """Wait for the embedding load process."""
        self.common_context.wait_for_emb_loading()

    def get_embedding_size(self) -> List[int]:
        """Get number of ids on all embedding servers."""
        return self.common_context.get_embedding_size()

    def clear_embeddings(self):
        """Clear all embeddings on all embedding servers."""
        self.common_context.clear_embeddings()

    def get_embedding_from_data(
        self, persia_batch: PersiaBatch, device_id: Optional[int] = None
    ) -> PersiaTrainingBatch:
        """Get embeddings of the serialized input batch data.

        Arguments:
            persia_batch (PersiaBatch): Input data without embeddings..
            device_id (int, optional): The CUDA device to use for this process.

        Returns:
            PersiaTrainingBatch that contains id_type_feature_embeddings.
        """

        return self.common_context.get_embedding_from_data(
            persia_batch.data, device_id or self.device_id
        )

    def get_embedding_from_bytes(
        self, data: bytes, device_id: Optional[int] = None
    ) -> PersiaTrainingBatch:
        """Get embeddings of the serialized input batch data.

        Arguments:
            data (PersiaBatch): Serialized input data without embeddings.
            device_id (int, optional): The CUDA device to use for this process.

        Returns:
            PersiaTrainingBatch that contains id_type_feature_embeddings.
        """

        return self.common_context.get_embedding_from_bytes(
            data, device_id or self.device_id
        )


class TrainCtx(EmbeddingCtx):
    r"""Subclass of ``EmbeddingCtx`` that provide the backward ability to update the embeddings.

    Example for `TrainCtx`:

    .. code-block:: python

        import torch
        import persia
        from persia.data import Dataloder, StreamingDataset

        device_id = 0
        model = get_dnn_model()
        model.cuda(device_id)

        embedding_optimizer = persia.embedding.optim.SGD(lr=1e-3)
        dense_optimizer = torch.optim.SGD(model.parameters(), lr=1e-3)
        loss_fn = torch.nn.BCELoss(reduction="mean")

        prefetch_size = 15
        stream_dataset = StreamingDataset(prefetch_size)

        with TrainCtx(
            embedding_optimizer,
            dense_optimizer,
            model=model,
            device_id=device_id
        ) as ctx:
            dataloader = Dataloder(stream_dataset)
            for persia_training_batch in datalaoder:
                output, labels = ctx.forward(persia_training_batch)
                loss = loss_fn(output, labels[0])
                scaled_loss = ctx.backward(loss)

    If you want to train the PERSIA task in a distributed environment, we have already provided the corresponding distributed
    data-parallel option for you to use. ``TrainCtx`` will use the :func:`.get_default_distributed_option` as the default distributed
    configuration when the environment ``WORLD_SIZE > 1``.

    Or you can configure the :class:`.DDPOption` to adapt to your specific requirements.

    .. code-block::

        import persia
        from persia.distributed import DDPOption

        backend = "nccl"
        # backend = "gloo" # If you want to train the PERSIA on the CPU cluster.

        ddp_option = DDPOption(
            backend=backend,
            init_method="tcp"
        )

        with TrainCtx(
            embedding_optimizer,
            dense_optimizer,
            model=model,
            distributed_option=ddp_option
        ) as ctx:
            ...

    `Bagua <https://github.com/BaguaSys/bagua>`_ is the other data-parallel framework that integration with PERSIA. You can use
    :class:`.BaguaDistributedOption` to replace the :class:`.DDPOption` to speed up the training.
    For more details about the ``BaguaDistributedOption``, you can review the `tutorial <https://tutorials.baguasys.com/algorithms/>`_ of `Bagua`.

    Example for `BaguaDistributedOption`:

    .. code-block::

        from persia.distributed import BaguaDistributedOption

        algorithm = "gradient_allreduce"
        bagua_args = {}
        bagua_option = BaguaDistributedOption(
            algorithm,
            **bagua_args
        )

        with TrainCtx(
            embedding_optimizer,
            dense_optimizer,
            model=model,
            distributed_option=bagua_option
        ) as ctx:
            ...

    """

    def __init__(
        self,
        embedding_optimizer: Optimizer,
        dense_optimizer: torch.optim.Optimizer,
        grad_scalar_update_factor: float = 4,
        backward_buffer_size: int = 10,
        backward_workers_size: int = 8,
        grad_update_buffer_size: int = 60,
        lookup_emb_directly: bool = True,
        mixed_precision: bool = True,
        distributed_option: Optional[DistributedBaseOption] = None,
        *args,
        **kwargs,
    ):
        """
        Arguments:
            embedding_optimizer (persia.embedding.optim.Optimizer): Optimizer for the embedding parameters.
            dense_optimizer (torch.optim.Optimizer): Optimizer for dense parameters.
            grad_scalar_update_factor (float, optional): Update factor of ``Gradscalar`` to ensure loss scale finitely if set ``mixed_precision=True``.
            backward_buffer_size (int, optional): Max number of not updated gradients queued.
            backward_workers_size (int, optional): Number of workers sending embedding gradients in parallel.
            grad_update_buffer_size (int, optional): Number of reference cache , hold the gradient tensor reference to avoid
                meet dangle data in gradient backward phase.
            lookup_emb_directly (bool, optional): Lookup embedding directly without isolation data loader.
            mixed_precision (bool): Enable mixed_precision or not.
            distributed_option (DistributedBaseOption, optional): DistributedOption to converted model to dataparallel model.
        """
        super(TrainCtx, self).__init__(PreprocessMode.TRAIN, *args, **kwargs)

        assert (
            embedding_optimizer is not None
        ), "EmbeddingOptimizer should not be none in train context"
        assert grad_scalar_update_factor > 0, "grad scalar should greater than zero"
        assert (
            self.model is not None
        ), "Model not found, please init context with pytorch model"

        assert grad_scalar_update_factor > 0, "grad scalar should greater than zero"

        world_size = env.get_world_size()
        assert world_size != -1, "WORLD_SIZE not set"
        rank_id = env.get_rank()
        assert rank_id != -1, "RANK not set"

        self.world_size = world_size
        self.rank_id = rank_id

        assert not mixed_precision or (
            mixed_precision and torch.cuda.is_available()
        ), "Mixed precision training only support on cuda device."
        self.mixed_precision = mixed_precision

        if self.mixed_precision:
            self.grad_scalar_update_factor = grad_scalar_update_factor
            self.grad_scaler = torch.cuda.amp.GradScaler()
            self.update_times = 0

        if world_size > 1:
            distributed_option = distributed_option or get_default_distributed_option(
                device_id=self.device_id
            )
            not_env_file = not distributed_option.init_with_env_file()
            not_exists_master_addr = not distributed_option.master_addr
            if not_env_file and not_exists_master_addr:
                master_addr = self._get_master_addr()
            else:
                master_addr = None

            model, dense_optimizer = distributed_option.convert2distributed_model(
                self.model,
                world_size,
                rank_id,
                self.device_id,
                master_addr=master_addr,
                optimizer=dense_optimizer,
            )
            self.model = model
            _logger.info("Distributed training context init done.")
        else:
            _logger.info("SingleMachine training context init done.")

        self.dense_optimizer = dense_optimizer
        self.embedding_optimizer = embedding_optimizer

        self.wait_servers_ready()

        if lookup_emb_directly:
            init_rpc_client_num = self._init_embedding_worker_rpc_client()
            _logger.info(f"Successfully init {init_rpc_client_num} rpc client")

        self.backward_workers_size = backward_workers_size

        from persia.prelude import Backward

        self.grad_queue = Queue(grad_update_buffer_size)
        self.backward_engine = Backward(backward_buffer_size)

    def _enter(self):
        super()._enter()

        self.embedding_optimizer.apply()
        self.backward_engine.launch(self.backward_workers_size)

    def _exit(self):
        super()._exit()

        self.backward_engine.shutdown()

    def _get_master_addr(self) -> str:
        """Get leader(rank 0) ip address."""
        if self.rank_id == 0:
            master_addr = socket.gethostbyname(socket.gethostname())
            self.common_context.init_master_discovery_service(master_addr)
            _logger.info(f"init addr is {master_addr}")
        else:
            self.common_context.init_master_discovery_service()
            master_addr = self.common_context.master_addr
            _logger.info(f"master addr is {master_addr}")
        return master_addr

    def _init_embedding_worker_rpc_client(self) -> int:
        """Initialize the embedding worker rpc clients."""
        embedding_worker_addr_list = (
            self.common_context.get_embedding_worker_addr_list()
        )
        assert len(embedding_worker_addr_list) > 0, "Not available embedding worker."
        for embedding_worker_addr in embedding_worker_addr_list:
            self.common_context.init_rpc_client_with_addr(embedding_worker_addr)
        return len(embedding_worker_addr_list)

    def wait_servers_ready(self):
        """Wait until embedding servers ready to serve."""

        self.common_context.init_nats_publisher(self.world_size)
        self.common_context.wait_servers_ready()

    def backward(
        self, loss: torch.Tensor, embedding_gradient_check_frequency: int = 20
    ) -> torch.Tensor:
        """Update the gradient of current dense and embedding tensors.

        This method supports mixed precision training. Depending on whether the current embedding gradient is finite or not, ``GradScalar``
        can update the scale automatically to restrict to parameters in finite range.

        Arguments:
            loss (torch.Tensor): Loss of current batch.
            embedding_gradient_check_frequency (int, optional): The frequency to check gradient finite or not for current embedding.
        """
        if self.mixed_precision:
            loss = self.grad_scaler.scale(loss)
            scale = self.grad_scaler.get_scale()
        else:
            scale = 1  # Always equal to 1 when disable mixed_precision training

        loss.backward()

        finite = self._on_backward(scale, embedding_gradient_check_frequency)

        if self.mixed_precision:
            self.grad_scaler.step(self.dense_optimizer)

            if finite:
                self.grad_scaler.update()
            else:
                self.grad_scaler.update(scale / self.grad_scalar_update_factor)
        else:
            self.dense_optimizer.step()

        self.dense_optimizer.zero_grad()
        return loss

    def _on_backward(self, loss_scale: float, embedding_gradient_check_frequency: int):
        """Update the embeddings' gradients

        Arguments:
            loss_scale (float): The loss that scaled by GradScalar, loss_scale always equal to 1 for cpu training scenes.
            embedding_gradient_check_frequency (int): The frequency to check gradient finite or not for current embedding.
        """
        if self.grad_queue.full():
            self.grad_queue.get()

        finite = True

        if (
            self.mixed_precision
            and self.update_times % embedding_gradient_check_frequency == 0
        ):
            finite = _check_finite(
                [
                    embedding[-1].grad
                    for embedding in self.current_batch.id_type_feature_embedding_cache_torch_tensors
                ]
            )
            self.update_times += 1

        grad_slots = []  # cache grad slots
        empty_grads = []  # counting empty grads

        gradient_batch = self.current_batch.create_gradient_batch()

        for (
            emb_name,
            distinct_id_tensor,
            index,
            non_zero_index,
            emb_tensor,
        ) in self.current_batch.id_type_feature_embedding_cache_torch_tensors:
            if emb_tensor.grad is None:
                gradient_batch.add_skipped_gradient(emb_name)
                empty_grads.append(emb_name)
            else:
                if distinct_id_tensor is not None:
                    if distinct_id_tensor.shape[0] > 1:
                        grad = torch.zeros_like(distinct_id_tensor, dtype=torch.float32)
                        non_zero_grad = emb_tensor.grad.index_select(
                            0, non_zero_index.view(-1)
                        ).float()
                        non_zero_index = index.view(-1)[non_zero_index.view(-1)]
                        grad.index_add_(0, non_zero_index, non_zero_grad)
                        grad = grad[1:, :]
                        is_f16_gradient = False
                    else:
                        grad = None
                else:
                    grad = emb_tensor.grad  # type: torch.Tensor
                    is_f16_gradient = True

                if grad is not None:

                    grad_slots.append(grad)
                    gradient_batch.add_gradient(
                        emb_name,
                        grad.data_ptr(),
                        grad.shape,
                        is_f16_gradient,
                        loss_scale,
                    )

        if self.device_id is not None:
            torch.cuda.synchronize()

        self.backward_engine.update_id_type_feature_gradient_batched(gradient_batch)
        self.grad_queue.put(grad_slots)

        if len(empty_grads) > 0:
            _logger.warning(
                f"Current batch exists empty gradient tensors, num: {len(empty_grads)}, {empty_grads}"
            )
        return finite

    def dump_checkpoint(
        self,
        dst_dir: str,
        dense_model_filename: str = "dense.pt",
        jit_dense_model_filename: str = "jit_dense.pt",
        opt_filename: str = "opt.pt",
        blocking: bool = True,
        with_jit_model: bool = False,
    ):
        """Dump the dense and embedding checkpoint to destination directory.

        Arguments:
            dst_dir (str): Destination directory.
            dense_model_filename (str, optional): Dense model checkpoint filename.
            jit_dense_model_filename (str, optional): Jit dense checkpoint filename.
            opt_filename (str, optional): Optimizer checkpoint filename.
            blocking (bool, optional): Dump embedding checkpoint in blocking mode or not.
            with_jit_model (bool, optional): Dump dense checkpoint as jit script or not.
        """
        super().dump_checkpoint(
            dst_dir,
            dense_filename=dense_model_filename,
            jit_dense_filename=jit_dense_model_filename,
            blocking=blocking,
            with_jit_model=with_jit_model,
        )

        self.dump_torch_state_dict(self.dense_optimizer, dst_dir, opt_filename)

    def load_checkpoint(
        self,
        src_dir: str,
        map_location: Optional[str] = None,
        dense_model_filename: str = "dense.pt",
        opt_filename: str = "opt.pt",
        blocking: bool = True,
    ):
        """Load the dense and embedding checkpoint from source directory.

        Arguments:
            src_dir (str): Source directory.
            map_location (str, optional): Load the dense checkpoint to specific device.
            dense_model_filename (str, optional): Dense checkpoint filename.
            opt_filename (str, optional): Optimizer checkpoint filename.
            blocking (bool, optional): Dump embedding checkpoint in blocking mode or not.
        """
        super().load_checkpoint(
            src_dir,
            map_location=map_location,
            dense_filename=dense_model_filename,
            blocking=blocking,
        )

        optimizer_filepath = os.path.join(src_dir, opt_filename)
        if os.path.exists(optimizer_filepath):
            self.load_torch_state_dict(
                self.dense_optimizer, optimizer_filepath, map_location=map_location
            )


def cnt_ctx() -> Optional[BaseCtx]:
    """Get the `BaseCtx` recently entered."""
    return _CURRENT_CXT


def eval_ctx(*args, **kwargs) -> EmbeddingCtx:
    """Get the ``EmbeddingCtx`` with the ``PreprocessMode.EVAL`` mode."""
    return EmbeddingCtx(PreprocessMode.EVAL, *args, **kwargs)


class InferCtx(EmbeddingCtx):
    r"""Subclass of ``EmbeddingCtx`` that provide the forward ability without `nats-servers`.

    Example for `InferCtx`:

    .. code-block:: python

        import numpy as np
        from persia.ctx import InferCtx
        from persia.embedding.data import PersiaBatch, IDTypeFeatureWithSingleID

        device_id = 0
        id_type_feature = IDTypeFeatureWithSingleID(
            "id_type_feature",
            np.array([1, 2, 3], np.uint64)
        )
        persia_batch = PersiaBatch([id_type_feature], requires_grad=False)

        embedding_worker_address_list = [
            "localhost: 8888",
            "localhost: 8889",
            "localhost: 8890"
        ]
        with InferCtx(embedding_worker_address_list, device_id=device_id) as infer_ctx:
            persia_training_batch = persia_context.get_embedding_from_bytes(
                persia_batch.to_bytes(),
            )
            (
                non_id_type_feature_tensors,
                id_type_feature_embedding_tensors,
                label_tensors
            )= persia_context.prepare_features(batch)

    .. note::
        The example cannot be run directly, you should launch the `embedding-worker` and `embedding-parameter-server`
        to ensure the example gets correct result.
    """

    def __init__(
        self,
        embedding_worker_address_list: List[str],
        *args,
        **kwargs,
    ):
        """
        Arguments:
            embedding_worker_addrs (List[str]): embedding worker address(ip:port) list.
        """
        super(InferCtx, self).__init__(PreprocessMode.INFERENCE, *args, **kwargs)

        for addr in embedding_worker_address_list:
            self.common_context.init_rpc_client_with_addr(addr)

    r"""Wait for embedding worker and embedding server ready for serving."""

    def wait_for_serving(self):
        self.common_context.wait_for_serving()<|MERGE_RESOLUTION|>--- conflicted
+++ resolved
@@ -146,7 +146,6 @@
     r"""This data context provides communication functionality to data generator component.
     Used for sending a PersiaBatch to the nn worker and embedding worker.
 
-<<<<<<< HEAD
     Example for `DataCtx`:
 
     .. code-block:: python
@@ -167,21 +166,6 @@
     .. note::
         The examples cannot be run directly, you should launch the `nn_worker`, `embedding-worker`,
         `embedding-parameter-server`, and `nats-server` to ensure the example gets the correct result.
-=======
-    Example:
-        >>> import numpy as np
-        >>> ...
-        >>> from persia.embedding.data import PersiaBatch, IDTypeFeature
-        >>> ...
-        >>> def make_simple_loader():
-        >>>     yield IDTypeFeature("empty_id_type_feature", [np.array([], np.uint64)])
-        >>> loader = make_simple_loader()
-        >>> def fn
-        >>> with DataCtx() as ctx:
-        >>>     for id_type_feature in loader:
-        >>>         batch_data = PersiaBatch([id_type_feature], requires_grad=False)
-        >>>         ctx.send_data(batch_data)
->>>>>>> 98e7d68f
     """
 
     def __init__(
@@ -211,7 +195,6 @@
 
 class EmbeddingCtx(BaseCtx):
     r"""Provides the embedding-related functionality. EmbeddingCtx can run offline test or online inference
-<<<<<<< HEAD
     depending on different preprocess_mode. The simplest way to get this context is by using :func:`.persia.ctx.eval_ctx`
     to get the :class:`.EmbeddingCtx` instance.
 
@@ -249,31 +232,6 @@
         If you set ``device_id=None``, the training data and the model will place in host memory
         rather than in `CUDA` device memory in default.
 
-=======
-    depending on different preprocess_mode. The simplest way to get this context is by using ``persia.ctx.eval_ctx()``
-    to get the ``EmbeddingCtx`` instance.
-
-    Example:
-        >>> import torch
-        >>> import numpy as np
-        >>> ...
-        >>> from persia.prelude import PersiaBatch
-        >>> ...
-        >>> model = torch.nn.Linear(128, 64)
-        >>> loader = make_dataloader()
-        >>> embedding_config = EmbeddingConfig()
-        >>> with EmbeddingCtx(
-        ...     model=model,
-        ...     PreprocessMode.EVAL,
-        ...     embedding_config
-        ... ) as ctx:
-        >>>     for (non_id_type_feature, id_type_features, label) in loader:
-        >>>         persia_batch = PersiaBatch(id_type_features)
-        >>>         persia_batch.add_non_id_type_feature(non_id_type_feature)
-        >>>         persia_batch.add_label(label)
-        >>>         persia_training_batch = ctx.get_embedding_from_data(persia_batch)
-        >>>         (output, label) = ctx.forward(persia_training_batch)
->>>>>>> 98e7d68f
     """
 
     def __init__(
