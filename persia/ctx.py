--- conflicted
+++ resolved
@@ -14,12 +14,8 @@
 
 from persia.logger import get_default_logger
 from persia.sparse.optim import Optimizer
-<<<<<<< HEAD
 from persia.prelude import PyPersiaCommonContext, PyPersiaBatchData, PyTensor
-=======
 from persia.distributed import DistributedBaseOption, get_default_distributed_option
-from persia.prelude import PyPersiaCommonContext, PyPersiaBatchData
->>>>>>> c85d1b41
 
 _CURRENT_CXT = None
 
@@ -645,12 +641,6 @@
         assert (
             sparse_optimizer is not None
         ), "Sparse_optimizer should not be none in train context"
-<<<<<<< HEAD
-=======
-        assert (
-            0 <= device_id < torch.cuda.device_count()
-        ), f"Device_id: {device_id} invalid!"
->>>>>>> c85d1b41
         assert grad_scalar_update_factor > 0, "grad scalar should greater than zero"
         assert (
             self.model is not None
@@ -667,40 +657,23 @@
         self.rank_id = rank_id
 
         if world_size > 1:
-<<<<<<< HEAD
             protocol = "nccl" if self.device_id is not None else "gloo"
 
-            if rank_id == 0:
-                ip = socket.gethostbyname(socket.gethostname())
-                leader_addr = f"tcp://{ip}:{torch_distributed_port}"
-                self.common_context.init_leader_discovery_service(leader_addr)
-=======
             distributed_option = distributed_option or get_default_distributed_option()
             not_env_file = not distributed_option.init_with_env_file()
             not_exists_master_addr = not distributed_option.master_addr
             if not_env_file and not_exists_master_addr:
                 master_addr = self._get_master_addr()
->>>>>>> c85d1b41
             else:
                 master_addr = None
 
-<<<<<<< HEAD
-            _logger.info(f"leader addr is {leader_addr}")
-
-            torch.distributed.init_process_group(
-                protocol,
-                init_method=leader_addr,
-                rank=rank_id,
-                world_size=world_size,
-=======
             model, dense_optimizer = distributed_option.convert2distributed_model(
                 self.model,
                 world_size,
                 rank_id,
-                device_id,
+                self.device_id,
                 master_addr=master_addr,
                 optimizer=dense_optimizer,
->>>>>>> c85d1b41
             )
             self.model = model
             _logger.info("Distributed training context init done.")
@@ -710,16 +683,7 @@
         self.dense_optimizer = dense_optimizer
         self.sparse_optimizer = sparse_optimizer
 
-<<<<<<< HEAD
-            self.model = torch.nn.parallel.DistributedDataParallel(
-                self.model,
-                device_ids=[self.device_id],
-                output_device=self.device_id,
-                find_unused_parameters=True,
-            )
-=======
         self.wait_servers_ready()
->>>>>>> c85d1b41
 
         if lookup_emb_directly:
             init_rpc_client_num = self._init_middlewrae_rpc_client()
