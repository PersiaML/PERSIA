--- conflicted
+++ resolved
@@ -200,20 +200,11 @@
         ...     embedding_config
         ... ) as ctx:
         >>>     for (non_id_type_feature, id_type_features, label) in loader:
-<<<<<<< HEAD
         >>>         persia_batch = PersiaBatch(id_type_features)
         >>>         persia_batch.add_non_id_type_feature(non_id_type_feature)
         >>>         persia_batch.add_label(label)
         >>>         persia_training_batch = ctx.get_embedding_from_data(persia_batch)
         >>>         (output, label) = ctx.forward(persia_training_batch)
-=======
-        >>>         batch_data = PersiaBatch()
-        >>>         batch_data.add_non_id_type_feature(non_id_type_feature)
-        >>>         batch_data.add_id_type_features(id_type_features)
-        >>>         batch_data.add_label(label)
-        >>>         python_training_batch = ctx.get_embedding_from_data(batch_data)
-        >>>         (output, label) = ctx.forward(python_training_batch)
->>>>>>> e951e451
     """
 
     def __init__(
@@ -546,11 +537,7 @@
         """Get `PersiaTrainingBatch` of the input batch data.
 
         Arguments:
-<<<<<<< HEAD
             persia_batch (PersiaBatch): Input data without embeddings.
-=======
-            data (PersiaBatch): Input data without embeddings.
->>>>>>> e951e451
             device_id (int, optional): The CUDA device to use for this process.
 
         Returns:
