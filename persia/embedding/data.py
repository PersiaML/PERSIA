--- conflicted
+++ resolved
@@ -11,11 +11,7 @@
 _logger = get_default_logger()
 
 
-<<<<<<< HEAD
 # Maximum batch_size supported.
-=======
-# Maximum batch size supported.
->>>>>>> 206e5302
 MAX_BATCH_SIZE = 65535
 
 # Skip all PERSIA data checks except batch size.
