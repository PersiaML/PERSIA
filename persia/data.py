--- conflicted
+++ resolved
@@ -128,11 +128,7 @@
         is_training (bool, optional): wheter current forward status is training or not
         timeout (int, optional): timeout for PyFoward to fetch data, millisecond unit
         num_workers (int, optional): spawn thread worker number for  PyForward to lookup embedding and PythonBatchData prefetch
-<<<<<<< HEAD
-        shuffle (bool, optional): iterate the data in fixed order, make the dataflow deterministic
-=======
-        reproducible (bool, optional): iterate the data in order, make the dataflow deterministic
->>>>>>> f867d8a7
+        reproducible (bool, optional): iterate the data in fixed order, make the dataflow deterministic
     """
 
     def __init__(
