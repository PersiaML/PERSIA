--- conflicted
+++ resolved
@@ -27,13 +27,9 @@
         timeout (int): timeout for data fetch
     """
 
-<<<<<<< HEAD
     def __init__(
-        self, forward_engine: PyForward, disorder_tolerance: float, timeout: int, num_forward_workers: int
+        self, forward_engine, disorder_tolerance: float, timeout: int, num_forward_workers: int
     ):
-=======
-    def __init__(self, forward_engine, port: int, data_queue_size: int, timeout: int):
->>>>>>> bb555964
         self.timeout = timeout
         self.forward_engine = forward_engine
         self.disorder_tolerance = disorder_tolerance
