r"""

.. class:: PersiaBatchDataChannel(buffer_size: int)

    This class is a rust_extension pyclass that create the :class:`.PersiaBatchDataReceiver` 
    and the :class:`.PersiaBatchDataSender`. It can transfer the :class:`.PersiaBatch` 
    from the Python to Rust.

    :param int buffer_size: buffer size of the :class:`.PersiaBatchDataReceiver` and the 
        :class:`.PersiaBatchDataSender`.

    .. method:: get_receiver(self) 

        Get the ``PersiaBatchDataReceiver``

        :rtype: PersiaBatchDataReceiver
    
    .. method:: get_sender(self)

        Get the ``PersiaBatchDataSender``

        :rtype: PersiaBatchDataSender

.. class:: PersiaBatchDataSender

    This ``class`` cannot be instantiate directly. It can send the ``PersiaBatch``  to 
    the ``PersiaBatchDataReceiver``.

    .. method:: send(persia_batch: PersiaBatch)

        Send the ``PersiaBatch`` data to ``PersiaBatchDataReceiver``.

.. class:: PersiaBatchDataReceiver
    
    This ``class`` cannot be instantiate directly. It can receive the ``PersiaBatch`` 
    from the ``PersiaBatchDataSender``.

"""
from abc import ABC, abstractmethod
from threading import Thread
from typing import Iterator, Optional, Iterable

import persia.env as env

from persia.ctx import cnt_ctx
from persia.embedding.data import PersiaBatch
from persia.logger import get_default_logger
from persia.prelude import (
    PersiaBatchDataChannel,
    initialize_dataflow,
    Forward,
)

_logger = get_default_logger()


class IterableDatasetBase(ABC, Iterable[PersiaBatch]):
    r"""IterableDataSet base wrap the :class:`PersiaBatchDataChannel` that provide the sender
    and receiver of the channel.

    The role of this `class` is to transfer the :class:`.PersiaBatch` to the
    :class:`.DataLoader`. This class cannot be used directly unless it implements
    the ``__iter__`` and ``consume_dataset`` function to ensure the
    :class:`.DataLoader` works fine.

    Implements the ``__iter__`` function to generate the :class:`.PersiaBatch`. And
    implements the ``consume_dataset`` to send the :class:`.PersiaBatch` by
    :class:`.PersiaBatchDataSender`.

    Here is an example that implements the synchronously ``IterableDatasetBase``.

    .. code-block:: python

        from typing import Iterator

        import numpy as np
        from persia.data import IterableDataset
        from persia.embedding.data import PersiaBatch, IDTypeFeature

        class MyPersiaIterableDataset(IterableDatasetBase):

            def __iter__(self):
                persia_batch = PersiaBatch(id_type_features=IDTypeFeature(
                    "id_type_feature_slot",
                    [
                        np.array([1000, 10001], dtype=np.uint64),
                        np.array([1003, 10011], dtype=np.uint64),
                    ]
                ), requires_grad=False)

                yield persia_batch
                yield persia_batch

            def consume_data(self) -> Iterator[int]:
                for preprocess_idx, persia_batch in enumerate(self):
                    self.sender.send(persia_batch)
                    yield preprocess_idx

    .. note::
        The above example can not meet the performance requirement if you face a large dataset
        due to it processing the :class:`.PersiaBatch` synchronously. If you want to improve
        the performance of data processing, try to use the :class:`.IterableDataset` or
        :class:`.StreamingDataset` instead.

    Arguments:
        buffer_size (int, optional): buffer size for :class:`PersiaBatchDataChannel`.
    """

    def __init__(
        self,
        buffer_size: int = 10,
    ):
        self.persia_batch_channel = PersiaBatchDataChannel(buffer_size)
        self.sender = self.persia_batch_channel.get_sender()
        self.receiver = self.persia_batch_channel.get_receiver()

    @abstractmethod
    def consume_dataset(self) -> Iterator[int]:
        """Consume ``__iter__`` of itself and return the iterator of preprocess indexes."""
        ...


class StreamingDataset(IterableDatasetBase):
    r"""Streaming dataset receives the :class:`PersiaBatch` from the upstream data
    flow that sent by :class:`.DataCtx`.

    In the implemented :meth:`.StreamingDataset.consume_dataset`, the
    :class:`PersiaBatchDataSender` instance is bind into the RPC service that receive the
    data automatically. So it is not necessary to implements the

    .. warning::
        :class:`.StreamingDataset` will make the :class:`.DataLoader` raise the
        ``TimeoutError`` if the upstream data flow drained.

    Arguments:
        buffer_size (int, optional): :class:`PersiaBatchDataChannel` buffer size
    """

    def __init__(
        self,
        buffer_size: int = 10,
    ):
        super(StreamingDataset, self).__init__(buffer_size)
        self.initialized = False

    def consume_dataset(self) -> Iterator[int]:
        if not self.initialized:
            world_size = env.get_world_size()
            assert world_size, "WORLD_SIZE cannot be None"
            initialize_dataflow(world_size, self.sender)

            _logger.info("initialize the streaming dataset.")
            self.initialized = True

        idx = 0
        while True:
            yield idx
            idx += 1

    def __iter__(self):
        raise NotImplementedError(
            "StreamingDataset can not be iterable directly, you can use it\
            combine with persia.data.DataLoader."
        )


class IterableDataset(IterableDatasetBase):
    r"""``IterableDataset`` can iterate the dataset multiple times compare to
    :class:`.StreamingDataset`. so you can implement the TestDataset based on
    ``IterableDataset``.

    Implements the ``__iter__`` function to define the :class:`PersiaBatch` generation phase.

    .. code-block:: python

        import numpy as np
        from persia.data import IterableDataset, DataLoader
        from persia.embedding.data import PersiaBatch, IDTypeFeature

        class TestDataset(IterableDataset):
            def __init__(self):
                super(MyTestDataset, self).__init__()
                self.data = data
                self.size = 10

            def __iter__(self):
                for i in range(self.size):
                    persia_batch = PersiaBatch(id_type_features=IDTypeFeature(
                        "id_type_feature_slot",
                        [
                            np.array([1000, 10001], dtype=np.uint64),
                            np.array([1003, 10011], dtype=np.uint64),
                        ]
                    ), requires_grad=False)
                    yield persia_batch

        dataset = MyTestDataset()
        dataloader = DataLoader(dataset)

    Arguments:
        buffer_size (int, optional): :class:`.PersiaBatch` buffer size
    """

    def consume_dataset(self) -> Iterator[int]:
        from queue import Queue

        preprocess_queue = Queue()

        def send_data():
            for preprocess_idx, persia_batch in enumerate(self):
                self.sender.send(persia_batch.data)
                preprocess_queue.put(preprocess_idx)
            preprocess_queue.put(None)  # end the iteration

        handler = Thread(target=send_data, daemon=True)
        handler.start()

        while True:
            preprocess_idx = preprocess_queue.get()
            if preprocess_idx is not None:
                yield preprocess_idx
            else:
                break

        handler.join()


class DataLoader:
    r"""Data loader will preprocess the data to the ``PersiaTrainingBatch``.

    The :class:`DataLoader` is a pipeline that preprocess the :class:`.PersiaBatch` in
    several steps. Each step will process the task concurrently with multiple threads
    to improve the efficiency.

    .. warning::
        The :class:`DataLoader` cannot stop the iteration unless raise the ``TimeoutError``
        if you use the :class:`.StreamingDataset`.

    Arguments:
<<<<<<< HEAD
        dataset (IterableDatasetBase): dataset for DataLoader to retrive replica info
            and sender channel.
        forward_buffer_size: (int, optional): ``PersiaTrainingBatch`` buffer size, this
            args effect the gpu memory cost.
        is_training (bool, optional): whether current forward status is training or not.
        timeout_ms (int, optional): timeout for Forward to fetch data, millisecond unit.
        num_workers (int, optional): spawn thread worker number for Forward to lookup
            embedding and :class:`.PersiaBatch` prefetch.
        reproducible (bool, optional): iterate the data in fixed order, make the dataflow
            deterministic.
        embedding_staleness (int, optional): max number of batched staleness embedding each
            rank. A staleness embedding means it prefetched from embedding server before
            gradient updated.
=======
        dataset (IterableChannelBase): dataset for Dataloder to retrive replica info and sender channel
        forward_buffer_size: (int, optional): gpu forward channel buffer size, this args effect the gpu memory cost
        timeout_ms (int, optional): timeout for PyForward to fetch data, millisecond unit
        num_workers (int, optional): spawn thread worker number for  PyForward to lookup embedding and PythonBatchData prefetch
        reproducible (bool, optional): iterate the data in fixed order, make the dataflow deterministic
        embedding_staleness (int, optional): max number of batched staleness embedding each rank. A staleness embedding means it prefetched from embedding server before gradient updated.
>>>>>>> fb5d7bc0
    """

    def __init__(
        self,
        dataset: IterableDatasetBase,
        forward_buffer_size: int = 10,
        timeout_ms: int = 1000 * 60 * 10,
        num_workers: int = 10,
        reproducible: bool = False,
        embedding_staleness: Optional[int] = None,
    ):
        assert isinstance(
            dataset, IterableDatasetBase
        ), "dataset invalid, you should use persia.data.IterableDatasetBase class\
            to generate the data."

        self.dataset = dataset
        self.timeout_ms = timeout_ms
        self.num_workers = num_workers

        self.forward_engine = Forward(
            forward_buffer_size,
            reproducible,
            embedding_staleness,
        )

        self.launch = False
        self.forward_engine.set_input_channel(dataset.receiver)

    def __iter__(self):

        if not self.launch:
            current_ctx = cnt_ctx()
            assert current_ctx is not None, "Current conext is None!"

            self.forward_engine.launch(self.num_workers)
            self.launch = True

        try:
            for _preprocess_idx in self.dataset.consume_dataset():
                yield self.forward_engine.get_batch(self.timeout_ms)
        except TimeoutError:
            _logger.warning("get_batch time out, stop iter data")

    def __del__(self):
        self.forward_engine.shutdown()<|MERGE_RESOLUTION|>--- conflicted
+++ resolved
@@ -237,12 +237,10 @@
         if you use the :class:`.StreamingDataset`.
 
     Arguments:
-<<<<<<< HEAD
         dataset (IterableDatasetBase): dataset for DataLoader to retrive replica info
             and sender channel.
         forward_buffer_size: (int, optional): ``PersiaTrainingBatch`` buffer size, this
             args effect the gpu memory cost.
-        is_training (bool, optional): whether current forward status is training or not.
         timeout_ms (int, optional): timeout for Forward to fetch data, millisecond unit.
         num_workers (int, optional): spawn thread worker number for Forward to lookup
             embedding and :class:`.PersiaBatch` prefetch.
@@ -251,14 +249,6 @@
         embedding_staleness (int, optional): max number of batched staleness embedding each
             rank. A staleness embedding means it prefetched from embedding server before
             gradient updated.
-=======
-        dataset (IterableChannelBase): dataset for Dataloder to retrive replica info and sender channel
-        forward_buffer_size: (int, optional): gpu forward channel buffer size, this args effect the gpu memory cost
-        timeout_ms (int, optional): timeout for PyForward to fetch data, millisecond unit
-        num_workers (int, optional): spawn thread worker number for  PyForward to lookup embedding and PythonBatchData prefetch
-        reproducible (bool, optional): iterate the data in fixed order, make the dataflow deterministic
-        embedding_staleness (int, optional): max number of batched staleness embedding each rank. A staleness embedding means it prefetched from embedding server before gradient updated.
->>>>>>> fb5d7bc0
     """
 
     def __init__(
