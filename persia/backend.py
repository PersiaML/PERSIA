--- conflicted
+++ resolved
@@ -32,11 +32,15 @@
         worker_size: int,
         replica_info: PyPersiaReplicaInfo,
     ):
-<<<<<<< HEAD
         self.rpc_client = PyPersiaRpcClient(worker_size)
         self.nats_publisher = PyPersiaBatchFlowNatsStubPublisher(replica_info)
 
     def send_data(self, data: PyPersiaBatchData):
+        """send data from data compose to trainer side
+
+        Arguments:
+            data (PyPersiaBatchData): persia_batch_data
+        """
         while True:
             try:
                 self.nats_publisher.send_sparse_to_middleware(data)
@@ -97,66 +101,12 @@
     worker_size: int = 20,
     replica_info: PyPersiaReplicaInfo = PyPersiaReplicaInfo.trainer(1, 0),
 ) -> Backend:
-=======
-        self._backend = PyPersiaRpcClient(
-            middleware_services, wait_server_ready, worker_size
-        )
-
-        self.output_services = []
-        self.iter_idx = 0
-
-        if init_output:
-            self.init_output(output_addrs)
-
-    def init_output(self, output_addrs: List[str]):
-        """init the rpc wrapper output message queue for data compose scence
-        Arguments:
-            output_addrs (List(str)): message queue addrs for generate the output message queue
-        """
-        for output_addr in output_addrs:
-            self.output_services.append(PyPersiaMessageQueueClient(output_addr))
-
-    def __getattribute__(self, name: str):
-        # TODO: remove the current function after refactor
-        # py_client
-        return getattr(
-            object.__getattribute__(self, "_backend"), name, None
-        ) or object.__getattribute__(self, name)
-
-    @property
-    def output_client(self):
-        client = self.output_services[self.iter_idx]
-        self.iter_idx = (self.iter_idx + 1) % len(self.output_services)
-        return client
-
-    def send_data(self, data: PyPersiaBatchData):
-        """send data from data compose to trainer side
-
-        Arguments:
-            data (PyPersiaBatchData): persia_batch_data
-        """
-        self._backend.forward_id(data)
-        bytes_data = data.to_bytes()
-        self.output_client.put(bytes_data)
-
-
-def init_backend(
-    worker_size: int = 20,
-    middleware_services: List[str] = None,
-    wait_server_ready: bool = False,
-    output_addrs: List[str] = None,
-    init_output: bool = False,
-) -> PyPersiaRpcClient:
     """Initialize the rpc wrapper singleton instance
 
     Arguments:
         worker_size (int): rpc client thread pool size
-        middleware_services (List(str)): middleware address
-        wait_server_ready (bool): whether to wait server configuration ready
-        output_addrs (List(str)): message queue addrs for generate the output message queue
-        init_output: whether init the output message queue
+        replica_info (PyPersiaReplicaInfo): replica info of current process.
     """
->>>>>>> 4a910867
     global _backend
     if not _backend:
         # TODO: Add service auto retrive...
