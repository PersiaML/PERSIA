from typing import List, Tuple
import time

from persia.prelude import (
    PyPersiaRpcClient,
    PyPersiaBatchData,
    PyPersiaReplicaInfo,
    PyPersiaBatchFlowNatsStubPublisher,
    PyOptimizerBase,
)
from persia.logger import get_default_logger
from persia.service import get_middleware_services, get_client_services
from persia.error import PersiaRuntimeException

_backend = None

logger = get_default_logger()

class Backend:
    r"""PersiaRpcClient wrapper that provide invoke middleware rpc function

    Arguments:
        worker_size (int): rpc client thread pool size
        replica_info (PyPersiaReplicaInfo): replica info of current process.
    """

    def __init__(
        self,
        worker_size: int,
        replica_info: PyPersiaReplicaInfo,
    ):
<<<<<<< HEAD
        self.rpc_client = PyPersiaRpcClient(worker_size)
        self.nats_publisher = PyPersiaBatchFlowNatsStubPublisher(replica_info)
        self.nats_publisher.wait_servers_ready()
=======
        self._backend = PyPersiaRpcClient(
            middleware_services, wait_server_ready, worker_size
        )

        self.output_services = []
        self.iter_idx = 0

        if init_output:
            self.init_output(output_addrs)

    def init_output(self, output_addrs: List[str]):
        """init the rpc wrapper output message queue for data compose scence

        Arguments:
            output_addrs (List(str)): message queue addrs for generate the output message queue
        """
        for output_addr in output_addrs:
            self.output_services.append(PyPersiaMessageQueueClient(output_addr))

    def __getattribute__(self, name: str):
        # TODO: remove the current function after refactor
        # py_client
        return getattr(
            object.__getattribute__(self, "_backend"), name, None
        ) or object.__getattribute__(self, name)

    @property
    def output_client(self):
        client = self.output_services[self.iter_idx]
        self.iter_idx = (self.iter_idx + 1) % len(self.output_services)
        return client
>>>>>>> c24d59a2

    def send_data(self, data: PyPersiaBatchData, blocking: bool = True):
        """send data from data compose to trainer side

        Arguments:
            data (PyPersiaBatchData): persia_batch_data
            blocking (bool): whether to block when sending datas, if false, execpt will raised when failed.
        """
        self.nats_publisher.send_sparse_to_middleware(data, blocking)
        self.nats_publisher.send_dense_to_trainer(data, blocking)

    def set_configuration(
        self,
        initialize_lower: float,
        initialize_upper: float,
        admit_probability: float,
        enable_weight_bound: bool,
        weight_bound: float,
    ):

        self.nats_publisher.configure_sharded_servers(
            initialize_lower,
            initialize_upper,
            admit_probability,
            enable_weight_bound,
            weight_bound,
        )

    def register_optimizer(
        self,
        optimizer: PyOptimizerBase
    ):
        self.nats_publisher.register_optimizer(optimizer)

def init_backend(
    worker_size: int = 20,
    replica_info: PyPersiaReplicaInfo = PyPersiaReplicaInfo.trainer(1, 0),
) -> Backend:
    """Initialize the rpc wrapper singleton instance

    Arguments:
        worker_size (int): rpc client thread pool size
        replica_info (PyPersiaReplicaInfo): replica info of current process.
    """
    global _backend
    if not _backend:
        # TODO: Add service auto retrive...
        _backend = Backend(
            worker_size, replica_info
        )
    return _backend


def get_backend() -> Backend:
    """get rpc wrapper instance"""
    if not _backend:
        raise PersiaRuntimeException("init persia backend first")
    return _backend<|MERGE_RESOLUTION|>--- conflicted
+++ resolved
@@ -29,43 +29,9 @@
         worker_size: int,
         replica_info: PyPersiaReplicaInfo,
     ):
-<<<<<<< HEAD
         self.rpc_client = PyPersiaRpcClient(worker_size)
         self.nats_publisher = PyPersiaBatchFlowNatsStubPublisher(replica_info)
         self.nats_publisher.wait_servers_ready()
-=======
-        self._backend = PyPersiaRpcClient(
-            middleware_services, wait_server_ready, worker_size
-        )
-
-        self.output_services = []
-        self.iter_idx = 0
-
-        if init_output:
-            self.init_output(output_addrs)
-
-    def init_output(self, output_addrs: List[str]):
-        """init the rpc wrapper output message queue for data compose scence
-
-        Arguments:
-            output_addrs (List(str)): message queue addrs for generate the output message queue
-        """
-        for output_addr in output_addrs:
-            self.output_services.append(PyPersiaMessageQueueClient(output_addr))
-
-    def __getattribute__(self, name: str):
-        # TODO: remove the current function after refactor
-        # py_client
-        return getattr(
-            object.__getattribute__(self, "_backend"), name, None
-        ) or object.__getattribute__(self, name)
-
-    @property
-    def output_client(self):
-        client = self.output_services[self.iter_idx]
-        self.iter_idx = (self.iter_idx + 1) % len(self.output_services)
-        return client
->>>>>>> c24d59a2
 
     def send_data(self, data: PyPersiaBatchData, blocking: bool = True):
         """send data from data compose to trainer side
