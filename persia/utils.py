--- conflicted
+++ resolved
@@ -4,15 +4,11 @@
 
 from typing import List, Optional
 
-<<<<<<< HEAD
-=======
-from persia.error import FileNotFoundException
 from persia.logger import get_default_logger
 from persia.env import PERSIA_LAUNCHER_VERBOSE
 
 _logger = get_default_logger()
 
->>>>>>> dca04e0a
 
 def setup_seed(seed: int):
     """Set the random seed for dependencies to ensure that experiments are reproducible.
