--- conflicted
+++ resolved
@@ -24,18 +24,8 @@
     net-tools \
     apt-utils \
     rlwrap \
-<<<<<<< HEAD
-    telnet \
-    libhwloc-dev \
-    software-properties-common \
-    libssl-dev && \
-    wget -O - https://apt.kitware.com/keys/kitware-archive-latest.asc 2>/dev/null | gpg --dearmor - | tee /etc/apt/trusted.gpg.d/kitware.gpg >/dev/null && \
-    apt-add-repository 'deb https://apt.kitware.com/ubuntu/ focal main' && \ 
-    apt remove --purge cmake -y && apt-get update && apt-get install -y --no-install-recommends cmake
-=======
     ethtool \
     telnet
->>>>>>> 9c524f30
 
 RUN curl -o ~/miniconda.sh https://repo.anaconda.com/miniconda/Miniconda3-latest-Linux-x86_64.sh && \
     chmod +x ~/miniconda.sh && \
