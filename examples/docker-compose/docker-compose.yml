--- conflicted
+++ resolved
@@ -16,11 +16,7 @@
       - embedding_worker
       - persia_nats_service
     image: persia-cuda-runtime:dev
-<<<<<<< HEAD
-    command: persia-launcher compose /workspace/data_compose.py
-=======
-    command: persia_launcher data-loader /workspace/data_loader.py
->>>>>>> ebe75519
+    command: persia-launcher data-loader /workspace/data_loader.py
     volumes:
       - type: bind
         source: ${CODE_BASE}
@@ -38,11 +34,7 @@
       NCCL_SOCKET_IFNAME: eth0
       REPLICAS: 1
     image: persia-cuda-runtime:dev
-<<<<<<< HEAD
-    command: bash -c "persia-launcher trainer /workspace/train.py --nproc-per-node $$NPROC_PER_NODE --node-rank $$(($$TASK_SLOT_ID - 1)) --nnodes $$TRAINER_REPLICA"
-=======
-    command: bash -c "persia_launcher nn-worker /workspace/train.py --nproc-per-node $$NPROC_PER_NODE --node-rank $$(($$TASK_SLOT_ID - 1)) --nnodes $$NN_WORKER_REPLICA"
->>>>>>> ebe75519
+    command: bash -c "persia-launcher nn-worker /workspace/train.py --nproc-per-node $$NPROC_PER_NODE --node-rank $$(($$TASK_SLOT_ID - 1)) --nnodes $$NN_WORKER_REPLICA"
     volumes:
       - type: bind
         source: ${CODE_BASE}
@@ -61,11 +53,7 @@
     depends_on:
       - server
     image: persia-cuda-runtime:dev
-<<<<<<< HEAD
-    command: persia-launcher middleware --embedding-config /workspace/config/embedding_config.yml --global-config /workspace/config/global_config.yml
-=======
-    command: persia_launcher embedding-worker --embedding-config /workspace/config/embedding_config.yml --global-config /workspace/config/global_config.yml
->>>>>>> ebe75519
+    command: persia-launcher embedding-worker --embedding-config /workspace/config/embedding_config.yml --global-config /workspace/config/global_config.yml
     deploy:
       replicas: 1
       restart_policy:
@@ -82,11 +70,7 @@
       TASK_SLOT_ID: "{{.Task.Slot}}"
       REPLICAS: 1
     image: persia-cuda-runtime:dev
-<<<<<<< HEAD
-    command: persia-launcher server --embedding-config /workspace/config/embedding_config.yml --global-config /workspace/config/global_config.yml
-=======
-    command: persia_launcher embedding-parameter-server --embedding-config /workspace/config/embedding_config.yml --global-config /workspace/config/global_config.yml
->>>>>>> ebe75519
+    command: persia-launcher embedding-parameter-server --embedding-config /workspace/config/embedding_config.yml --global-config /workspace/config/global_config.yml
     deploy:
       replicas: 1
       restart_policy:
