--- conflicted
+++ resolved
@@ -303,73 +303,6 @@
     }
 }
 
-<<<<<<< HEAD
-=======
-#[derive(Readable, Writable, Debug)]
-pub enum EmbeddingTensor {
-    Null,
-    SparseBatch(SparseBatch),
-    SparseBatchRemoteReference(SparseBatchRemoteReference),
-}
-
-impl EmbeddingTensor {
-    pub fn to_forward_id(&self) -> (&str, u64) {
-        match &self {
-            EmbeddingTensor::SparseBatchRemoteReference(sparse_ref) => {
-                (&sparse_ref.middleware_addr, sparse_ref.ref_id)
-            }
-            EmbeddingTensor::SparseBatch(_) => ("", 0u64),
-            _ => panic!("forward id not found on embedding tensor"),
-        }
-    }
-}
-#[derive(Readable, Writable, Debug)]
-pub struct PersiaBatchData {
-    pub dense_data: Vec<DenseTensor>,
-    pub sparse_data: EmbeddingTensor,
-    pub target_data: Vec<DenseTensor>,
-    pub map_data: HashMap<String, Tensor>,
-    pub meta_data: Option<Vec<u8>>,
-    pub batch_id: Option<usize>,
-}
-
-impl Default for PersiaBatchData {
-    fn default() -> Self {
-        PersiaBatchData {
-            dense_data: Vec::new(),
-            sparse_data: EmbeddingTensor::Null,
-            target_data: Vec::new(),
-            map_data: HashMap::new(),
-            meta_data: None,
-            batch_id: None,
-        }
-    }
-}
-
-impl PartialEq for PersiaBatchData {
-    fn eq(&self, other: &Self) -> bool {
-        self.batch_id.unwrap_or(usize::MIN) == other.batch_id.unwrap_or(usize::MIN)
-    }
-}
-
-impl Eq for PersiaBatchData {}
-
-impl PartialOrd for PersiaBatchData {
-    fn partial_cmp(&self, other: &Self) -> Option<Ordering> {
-        Some(self.cmp(other))
-    }
-}
-
-impl Ord for PersiaBatchData {
-    fn cmp(&self, other: &Self) -> Ordering {
-        self.batch_id
-            .unwrap_or(usize::MIN)
-            .cmp(&other.batch_id.unwrap_or(usize::MIN))
-            .reverse()
-    }
-}
-
->>>>>>> dcf0e207
 pub fn ndarray_f32_to_f16(input: &Array2<f32>) -> Array2<f16> {
     let s = input.as_slice().unwrap();
     let f16v = Vec::from_f32_slice(s);
