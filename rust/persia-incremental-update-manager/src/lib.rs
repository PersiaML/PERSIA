--- conflicted
+++ resolved
@@ -8,11 +8,7 @@
 
 use griddle::HashMap;
 use persia_libs::{
-<<<<<<< HEAD
-    thiserror,
     chrono,
-=======
->>>>>>> 572a5eeb
     once_cell::sync::OnceCell,
     parking_lot::{Mutex, RwLock},
     rayon::{ThreadPool, ThreadPoolBuilder},
