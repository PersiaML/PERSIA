--- conflicted
+++ resolved
@@ -1245,13 +1245,8 @@
         self.inner.get_embedding_size().await
     }
 
-<<<<<<< HEAD
-        let result = persia_libs::futures::future::try_join_all(futs).await;
-        result
-=======
     pub async fn clear_embeddings(&self, _req: ()) -> Result<(), ShardedMiddlewareError> {
         self.inner.clear_embeddings().await
->>>>>>> cb0b7824
     }
 
     pub async fn shutdown_server(&self, _req: ()) -> Result<(), ShardEmbeddingError> {
