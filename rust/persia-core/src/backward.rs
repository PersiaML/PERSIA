use crate::cuda::pinned_memory_pool::PINNED_MEMORY_POOL;
use crate::cuda::set_device;
use crate::cuda::utils::cuda_d2h;
<<<<<<< HEAD
use crate::{MetricsHolder, PersiaRpcClient};
=======
use crate::metrics::MetricsHolder;
use crate::PersiaCommonContext;
>>>>>>> 34ba3169

use std::sync::Arc;

use persia_libs::{flume, half, ndarray, tokio::sync::OwnedSemaphorePermit, tracing};
use pyo3::exceptions::PyRuntimeError;
use pyo3::prelude::*;
<<<<<<< HEAD

use persia_common::grad::{
    EmbeddingGradientBatch, FeatureEmbeddingGradientBatch, Gradients,
    SkippableFeatureEmbeddingGradientBatch, SkippedGradientBatch,
};
=======
use std::sync::atomic::{AtomicBool, Ordering};
use std::sync::Arc;
>>>>>>> 34ba3169

#[derive(Debug)]
pub struct SingleSlotGradient {
    pub slot_name: String,
    pub data_ptr: u64,
    pub shape: [usize; 2],
    pub is_f16_gradient: bool,
    pub scale_factor: f32,
}

#[derive(Debug)]
pub struct SingleSlotSkippedGradient {
    pub slot_name: String,
}

#[derive(Debug)]
pub enum SkippableSingleSlotGradient {
    Skip(SingleSlotSkippedGradient),
    Gradient(SingleSlotGradient),
}

#[derive(Debug)]
pub struct GradientBatch {
    pub gradients: Vec<SkippableSingleSlotGradient>,
    pub forward_id: u64,
    pub middleware_addr: String,
    pub embedding_staleness_permit: Arc<Option<OwnedSemaphorePermit>>,
}

#[pyclass]
pub struct PythonGradientBatch {
    pub inner: Option<GradientBatch>,
}

impl PythonGradientBatch {
    pub fn new(
        forward_id: u64,
        middleware_addr: &str,
        embedding_staleness_permit: Option<OwnedSemaphorePermit>,
    ) -> Self {
        Self {
            inner: Some(GradientBatch {
                gradients: vec![],
                forward_id,
                middleware_addr: middleware_addr.to_string(),
                embedding_staleness_permit: Arc::new(embedding_staleness_permit),
            }),
        }
    }
}

#[pymethods]
impl PythonGradientBatch {
    pub fn add_skipped_gradient(&mut self, slot_name: String) {
        self.inner
            .as_mut()
            .unwrap()
            .gradients
            .push(SkippableSingleSlotGradient::Skip(
                SingleSlotSkippedGradient { slot_name },
            ));
    }

    pub fn add_gradient(
        &mut self,
        slot_name: String,
        data_ptr: u64,
        shape: [usize; 2],
        is_f16_gradient: bool,
        scale_factor: f32,
    ) {
        self.inner
            .as_mut()
            .unwrap()
            .gradients
            .push(SkippableSingleSlotGradient::Gradient(SingleSlotGradient {
                slot_name,
                data_ptr,
                shape,
                is_f16_gradient,
                scale_factor,
            }));
    }
}

struct EmbeddingBackwardStub {
    pub forward_id: u64,
    pub middleware_addr: String,
    pub embedding_staleness_permit: Option<OwnedSemaphorePermit>,
    pub embedding_gradient_batch: EmbeddingGradientBatch,
}

struct Backward {
    pub backward_channel_s: flume::Sender<GradientBatch>,
    pub backward_channel_r: flume::Receiver<GradientBatch>,
    pub cpu_backward_channel_s: flume::Sender<EmbeddingBackwardStub>,
    pub cpu_backward_channel_r: flume::Receiver<EmbeddingBackwardStub>,
    pub launch: bool,
    pub std_handles: Vec<std::thread::JoinHandle<()>>,
    pub tokio_handles: Vec<persia_futures::tokio::task::JoinHandle<()>>,
    pub running: Arc<AtomicBool>,
}

impl Backward {
    fn new(queue_size: usize) -> Self {
        let (backward_channel_s, backward_channel_r) = flume::bounded(queue_size);
        let (cpu_backward_channel_s, cpu_backward_channel_r) = flume::bounded(queue_size);
        Self {
            backward_channel_s,
            backward_channel_r,
            cpu_backward_channel_s,
            cpu_backward_channel_r,
            launch: false,
            std_handles: Vec::new(),
            tokio_handles: Vec::new(),
            running: Arc::new(AtomicBool::new(false)),
        }
    }

    fn launch(&mut self, device_id: i32, num_backward_worker: usize) {
        if !self.launch {
            self.running.store(true, Ordering::Relaxed);
            self.spawn_backward_to_cpu_worker(device_id);
            self.spawn_backward_worker(num_backward_worker);
            self.launch = true;
        }
    }

    fn shutdown(&mut self) {
        tracing::info!("exiting persia backward context");
        self.running.store(false, Ordering::Relaxed);
    }

    fn spawn_backward_to_cpu_worker(&mut self, device_id: i32) {
        let channel_r = self.backward_channel_r.clone();
        let channel_s = self.cpu_backward_channel_s.clone();

        let running = self.running.clone();
        let handler = std::thread::spawn(move || {
            set_device(device_id as i32);
            loop {
                if !running.load(Ordering::Acquire) {
                    break;
                }
                let start_time = std::time::Instant::now();
                if let Ok(gradients) = channel_r.recv() {
                    tracing::debug!("get backward message time cost {:?}", start_time.elapsed());
                    let grads = gradients.gradients.into_iter().map(|single_slot_grad| {
                        match single_slot_grad {
                            SkippableSingleSlotGradient::Skip(x) => {
                                SkippableFeatureEmbeddingGradientBatch::Skipped(
                                    SkippedGradientBatch {
                                        feature_name: x.slot_name,
                                    },
                                )
                            }
                            SkippableSingleSlotGradient::Gradient(x) => {
                                let num_elements = x.shape[0] * x.shape[1];
                                let num_bytes = if x.is_f16_gradient {
                                    num_elements * std::mem::size_of::<half::f16>()
                                } else {
                                    num_elements * std::mem::size_of::<f32>()
                                };
                                let host_ptr = PINNED_MEMORY_POOL.allocate(num_bytes);
                                let event = cuda_d2h(
                                    num_bytes,
                                    x.data_ptr as *mut std::os::raw::c_void,
                                    host_ptr.inner,
                                )
                                .expect("cannot move tensor to host");
                                // TODO: collect the event and invoke the synchronize after
                                // start d2h to improve the bandwidth
                                event.synchronize();
                                let gradients = if x.is_f16_gradient {
                                    Gradients::F16(
                                        ndarray::Array2::from_shape_vec(
                                            x.shape,
                                            host_ptr.as_slice::<half::f16>(num_elements).to_vec(),
                                        )
                                        .unwrap(),
                                    )
                                } else {
                                    Gradients::F32(
                                        ndarray::Array2::from_shape_vec(
                                            x.shape,
                                            host_ptr.as_slice::<f32>(num_elements).to_vec(),
                                        )
                                        .unwrap(),
                                    )
                                };
                                SkippableFeatureEmbeddingGradientBatch::GradientBatch(
                                    FeatureEmbeddingGradientBatch {
                                        feature_name: x.slot_name,
                                        gradients: gradients,
                                        scale_factor: x.scale_factor,
                                    },
                                )
                            }
                        }
                    });

                    let req = EmbeddingGradientBatch {
                        gradients: grads.collect(),
                    };
                    let embedding_staleness_permit =
                        Arc::try_unwrap(gradients.embedding_staleness_permit).unwrap();

                    if let Err(e) = channel_s.send(EmbeddingBackwardStub {
                        forward_id: gradients.forward_id,
                        middleware_addr: gradients.middleware_addr,
                        embedding_staleness_permit,
                        embedding_gradient_batch: req,
                    }) {
                        tracing::debug!("failed to send data to cpu_backward_channel_s {:?}", e);
                    }
                }
            }
        });

        self.std_handles.push(handler);
    }

    fn spawn_backward_worker(&mut self, num_backward_worker: usize) {
        let context = PersiaCommonContext::get();
        let _guard = context.async_runtime.enter();

        for _ in 0..num_backward_worker {
            let channel_r = self.cpu_backward_channel_r.clone();
<<<<<<< HEAD
            let rpc_client = rpc_client.clone();
            let _guard = runtime.enter();
            persia_libs::tokio::spawn(async move {
=======
            let rpc_client = context.rpc_client.clone();
            let running = self.running.clone();
            let handle = persia_futures::tokio::spawn(async move {
>>>>>>> 34ba3169
                loop {
                    if !running.load(Ordering::Acquire) {
                        break;
                    }
                    let start_time = std::time::Instant::now();
                    if let Ok(embedding_backward_stub) = channel_r.recv_async().await {
                        let forward_id = embedding_backward_stub.forward_id;
                        let middleware_addr = embedding_backward_stub.middleware_addr;
                        let embedding_staleness_permit =
                            embedding_backward_stub.embedding_staleness_permit;
                        let req = embedding_backward_stub.embedding_gradient_batch;

                        tracing::debug!(
                            "get cpu backward message time cost {:?}",
                            start_time.elapsed()
                        );

                        let client = rpc_client.get_client_by_addr(middleware_addr.as_str());
                        let result = client.update_gradient_batched(&(forward_id, req)).await;

                        if result.is_err() {
                            tracing::error!("backward error {:?}", result.unwrap_err());
                        } else {
                            let result = result.unwrap();
                            if result.is_err() {
                                tracing::error!("backward error {:?}", result.unwrap_err());
                            }
                        }

                        if let Some(permit) = embedding_staleness_permit {
                            drop(permit)
                        }

                        if let Ok(m) = MetricsHolder::get() {
                            m.backward_client_time_cost
                                .observe(start_time.elapsed().as_secs_f64());
                        }
                    }
                }
            });
            self.tokio_handles.push(handle);
        }
    }
}

#[pyclass]
struct PyBackward {
    inner: Backward,
}

#[pymethods]
impl PyBackward {
    #[new]
    pub fn new(queue_size: usize) -> PyBackward {
        PyBackward {
            inner: Backward::new(queue_size),
        }
    }

    pub fn launch(&mut self, device_id: i32, num_backward_worker: usize) {
        self.inner.launch(device_id, num_backward_worker);
    }

    pub fn shutdown(&mut self) {
        self.inner.shutdown()
    }

    pub fn update_sparse_gradient_batched(
        &self,
        gradients: &mut PythonGradientBatch,
    ) -> PyResult<()> {
        let start_time = std::time::Instant::now();
        if let Err(err) = self
            .inner
            .backward_channel_s
            .send(gradients.inner.take().expect("cannot find gradient batch"))
        {
            return Err(PyRuntimeError::new_err(err.to_string()));
        };

        let elapsed = start_time.elapsed().as_millis();
        if elapsed > 1 {
            tracing::warn!(
                message = "update_sparse_gradient_batched takes more than 1 milli seconds",
                took_time = tracing::field::debug(&elapsed)
            );
            if let Ok(m) = MetricsHolder::get() {
                m.long_update_gradient_batched_time_cost
                    .observe(start_time.elapsed().as_secs_f64());
            }
        }
        Ok(())
    }
}

pub fn init_module(super_module: &PyModule, py: Python) -> PyResult<()> {
    let module = PyModule::new(py, "backward")?;
    module.add_class::<PyBackward>()?;
    super_module.add_submodule(module)?;
    Ok(())
}<|MERGE_RESOLUTION|>--- conflicted
+++ resolved
@@ -1,28 +1,27 @@
 use crate::cuda::pinned_memory_pool::PINNED_MEMORY_POOL;
 use crate::cuda::set_device;
 use crate::cuda::utils::cuda_d2h;
-<<<<<<< HEAD
-use crate::{MetricsHolder, PersiaRpcClient};
-=======
 use crate::metrics::MetricsHolder;
 use crate::PersiaCommonContext;
->>>>>>> 34ba3169
-
-use std::sync::Arc;
-
-use persia_libs::{flume, half, ndarray, tokio::sync::OwnedSemaphorePermit, tracing};
+
+use std::sync::{
+    atomic::{AtomicBool, Ordering},
+    Arc,
+};
+use std::thread::JoinHandle;
+
+use persia_libs::{
+    flume, half, ndarray,
+    tokio::{self, sync::OwnedSemaphorePermit, task::JoinHandle as TokioJoinHandle},
+    tracing,
+};
 use pyo3::exceptions::PyRuntimeError;
 use pyo3::prelude::*;
-<<<<<<< HEAD
 
 use persia_common::grad::{
     EmbeddingGradientBatch, FeatureEmbeddingGradientBatch, Gradients,
     SkippableFeatureEmbeddingGradientBatch, SkippedGradientBatch,
 };
-=======
-use std::sync::atomic::{AtomicBool, Ordering};
-use std::sync::Arc;
->>>>>>> 34ba3169
 
 #[derive(Debug)]
 pub struct SingleSlotGradient {
@@ -121,8 +120,8 @@
     pub cpu_backward_channel_s: flume::Sender<EmbeddingBackwardStub>,
     pub cpu_backward_channel_r: flume::Receiver<EmbeddingBackwardStub>,
     pub launch: bool,
-    pub std_handles: Vec<std::thread::JoinHandle<()>>,
-    pub tokio_handles: Vec<persia_futures::tokio::task::JoinHandle<()>>,
+    pub std_handles: Vec<JoinHandle<()>>,
+    pub tokio_handles: Vec<TokioJoinHandle<()>>,
     pub running: Arc<AtomicBool>,
 }
 
@@ -251,15 +250,9 @@
 
         for _ in 0..num_backward_worker {
             let channel_r = self.cpu_backward_channel_r.clone();
-<<<<<<< HEAD
-            let rpc_client = rpc_client.clone();
-            let _guard = runtime.enter();
-            persia_libs::tokio::spawn(async move {
-=======
             let rpc_client = context.rpc_client.clone();
             let running = self.running.clone();
-            let handle = persia_futures::tokio::spawn(async move {
->>>>>>> 34ba3169
+            let handle = tokio::spawn(async move {
                 loop {
                     if !running.load(Ordering::Acquire) {
                         break;
