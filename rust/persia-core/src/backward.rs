--- conflicted
+++ resolved
@@ -44,13 +44,8 @@
 #[derive(Debug)]
 pub struct GradientBatchImpl {
     pub gradients: Vec<SkippableSingleSlotGradient>,
-<<<<<<< HEAD
     pub backward_ref_id: u64,
-    pub middleware_addr: String,
-=======
-    pub forward_id: u64,
     pub embedding_worker_addr: String,
->>>>>>> ebe75519
     pub embedding_staleness_permit: Arc<Option<OwnedSemaphorePermit>>,
 }
 
@@ -68,13 +63,8 @@
         Self {
             inner: Some(GradientBatchImpl {
                 gradients: vec![],
-<<<<<<< HEAD
                 backward_ref_id: forward_id,
-                middleware_addr: middleware_addr.to_string(),
-=======
-                forward_id,
                 embedding_worker_addr: embedding_worker_addr.to_string(),
->>>>>>> ebe75519
                 embedding_staleness_permit: Arc::new(embedding_staleness_permit),
             }),
         }
@@ -116,13 +106,8 @@
 }
 
 struct EmbeddingBackwardPacket {
-<<<<<<< HEAD
     pub backward_ref_id: u64,
-    pub middleware_addr: String,
-=======
-    pub forward_id: u64,
     pub embedding_worker_addr: String,
->>>>>>> ebe75519
     pub embedding_staleness_permit: Option<OwnedSemaphorePermit>,
     pub embedding_gradient_batch: EmbeddingGradientBatch,
 }
@@ -301,13 +286,8 @@
                         Arc::try_unwrap(gradients.embedding_staleness_permit).unwrap();
 
                     if let Err(e) = channel_s.send(EmbeddingBackwardPacket {
-<<<<<<< HEAD
                         backward_ref_id: gradients.backward_ref_id,
-                        middleware_addr: gradients.middleware_addr,
-=======
-                        forward_id: gradients.forward_id,
                         embedding_worker_addr: gradients.embedding_worker_addr,
->>>>>>> ebe75519
                         embedding_staleness_permit,
                         embedding_gradient_batch: req,
                     }) {
@@ -335,13 +315,8 @@
                     }
                     let start_time = std::time::Instant::now();
                     if let Ok(embedding_backward_packet) = channel_r.recv_async().await {
-<<<<<<< HEAD
-                        let forward_id = embedding_backward_packet.backward_ref_id;
-                        let middleware_addr = embedding_backward_packet.middleware_addr;
-=======
-                        let forward_id = embedding_backward_packet.forward_id;
+                        let backward_ref_id = embedding_backward_packet.backward_ref_id;
                         let embedding_worker_addr = embedding_backward_packet.embedding_worker_addr;
->>>>>>> ebe75519
                         let embedding_staleness_permit =
                             embedding_backward_packet.embedding_staleness_permit;
                         let req = embedding_backward_packet.embedding_gradient_batch;
@@ -349,7 +324,7 @@
                         tracing::debug!("get backward packet time cost {:?}", start_time.elapsed());
 
                         let client = rpc_client.get_client_by_addr(embedding_worker_addr.as_str());
-                        let result = client.update_gradient_batched(&(forward_id, req)).await;
+                        let result = client.update_gradient_batched(&(backward_ref_id, req)).await;
 
                         if result.is_err() {
                             tracing::error!("backward error {:?}", result.unwrap_err());
