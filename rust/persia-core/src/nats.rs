--- conflicted
+++ resolved
@@ -6,21 +6,15 @@
 use std::sync::atomic::{AtomicUsize, Ordering};
 use std::sync::Arc;
 
-<<<<<<< HEAD
 use persia_libs::{
     flume,
     once_cell::sync::OnceCell,
     retry::{delay::Fixed, retry},
-    smol::block_on,
     tokio,
     tokio::runtime::Runtime,
     tracing,
 };
 
-use pyo3::exceptions::PyRuntimeError;
-=======
-use once_cell::sync::OnceCell;
->>>>>>> 34ba3169
 use pyo3::prelude::*;
 use pyo3::wrap_pyfunction;
 
@@ -32,11 +26,6 @@
 use persia_embedding_sharded_server::sharded_middleware_service::{
     MiddlewareNatsStubPublisher, ShardedMiddlewareError,
 };
-<<<<<<< HEAD
-=======
-use persia_futures::tokio::runtime::Runtime;
-use persia_futures::{flume, tokio};
->>>>>>> 34ba3169
 use persia_nats_client::{NatsClient, NatsError};
 use persia_speedy::Writable;
 
@@ -58,12 +47,7 @@
     }
 }
 
-<<<<<<< HEAD
-static RESPONDER: OnceCell<(Arc<PersiaBatchFlowNatsStubResponder>, Arc<Runtime>)> = OnceCell::new();
-=======
-static RESPONDER: OnceCell<Arc<PersiaBatchFlowNatsStubResponder>> =
-    once_cell::sync::OnceCell::new();
->>>>>>> 34ba3169
+static RESPONDER: OnceCell<Arc<PersiaBatchFlowNatsStubResponder>> = OnceCell::new();
 
 pub struct PersiaBatchFlowNatsStubPublisherWrapper {
     to_middleware: MiddlewareNatsStubPublisher,
@@ -111,14 +95,6 @@
             to_middleware,
             num_middlewares,
             cur_middleware_id: AtomicUsize::new(0),
-<<<<<<< HEAD
-            runtime: persia_libs::tokio::runtime::Builder::new_multi_thread()
-                .enable_all()
-                .worker_threads(5)
-                .build()
-                .unwrap(),
-=======
->>>>>>> 34ba3169
             world_size,
             cur_batch_id: AtomicUsize::new(0),
             replica_info,
@@ -293,30 +269,8 @@
             output_channel: channel.inner.clone(),
             world_size,
         };
-<<<<<<< HEAD
-        let nats_responder = Arc::new(PersiaBatchFlowNatsStubResponder {
-            inner: nats_stub,
-            nats_client: NatsClient::new(replica_info.clone()),
-        });
-
-        let runtime = Arc::new(
-            persia_libs::tokio::runtime::Builder::new_multi_thread()
-                .enable_all()
-                .worker_threads(4)
-                .build()
-                .unwrap(),
-        );
-
-        let _guard = runtime.enter();
-        nats_responder
-            .spawn_subscriptions()
-            .expect("failed to spawn nats subscriptions");
-
-        (nats_responder, runtime)
-=======
         let _guard = common_context.async_runtime.enter();
         Arc::new(PersiaBatchFlowNatsStubResponder::new(nats_stub))
->>>>>>> 34ba3169
     });
 
     Ok(())
