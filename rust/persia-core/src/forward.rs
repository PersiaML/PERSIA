use crate::backward::PythonGradientBatch;
use crate::cuda::utils::{cuda_dense_tensor_h2d, embedding2cuda_tensor};
use crate::cuda::{set_device, AsyncEmbeddingOnCuda, AsyncTensorOnCuda};
use crate::metrics::MetricsHolder;
use crate::utils::PyPersiaBatchDataReceiver;
use crate::PersiaCommonContext;

use std::collections::BinaryHeap;
use std::sync::atomic::{AtomicBool, Ordering};
use std::sync::Arc;
use std::thread::JoinHandle;
use std::time::{Duration, Instant};

use persia_common::{EmbeddingBatch, EmbeddingTensor, PersiaBatchData};
use persia_embedding_config::PersiaReplicaInfo;
use persia_embedding_sharded_server::sharded_middleware_service::ShardedMiddlewareError;
<<<<<<< HEAD
use persia_libs::{flume, tokio::sync::OwnedSemaphorePermit, tracing};
use persia_speedy::Readable;
=======
use persia_futures::{
    flume,
    tokio::sync::{OwnedSemaphorePermit, Semaphore},
};
>>>>>>> 34ba3169

use pyo3::exceptions::PyRuntimeError;
use pyo3::prelude::*;
use pyo3::types::PyBytes;

#[pyclass]
pub struct PythonAsyncEmbeddingOnCuda {
    inner: Option<AsyncEmbeddingOnCuda>,
}

#[pymethods]
impl PythonAsyncEmbeddingOnCuda {
    pub fn is_raw_embedding(&self) -> bool {
        match self.inner.as_ref().unwrap() {
            AsyncEmbeddingOnCuda::Raw(_) => true,
            AsyncEmbeddingOnCuda::Sum(_) => false,
        }
    }
    pub fn get_sum_embedding(&mut self) -> PythonAsyncTensorOnCuda {
        if let AsyncEmbeddingOnCuda::Sum(sum_embedding) = self.inner.take().unwrap() {
            PythonAsyncTensorOnCuda {
                inner: sum_embedding,
                done_sync: false,
            }
        } else {
            panic!("AttrError: raw embedding can not convert to sum embedding")
        }
    }

    pub fn get_raw_embedding(
        &mut self,
    ) -> (
        PythonAsyncTensorOnCuda,
        PythonAsyncTensorOnCuda,
        PythonAsyncTensorOnCuda,
        Vec<usize>,
    ) {
        if let AsyncEmbeddingOnCuda::Raw(raw_embedding) = self.inner.take().unwrap() {
            (
                PythonAsyncTensorOnCuda {
                    inner: raw_embedding.tensor,
                    done_sync: false,
                },
                PythonAsyncTensorOnCuda {
                    inner: raw_embedding.index,
                    done_sync: false,
                },
                PythonAsyncTensorOnCuda {
                    inner: raw_embedding.non_empty_index,
                    done_sync: false,
                },
                raw_embedding.samples_id_num,
            )
        } else {
            panic!("AttrError: sum embedding can not convert to raw embedding")
        }
    }
}

#[pyclass]
pub struct PythonAsyncTensorOnCuda {
    inner: AsyncTensorOnCuda,
    done_sync: bool,
}

#[pymethods]
impl PythonAsyncTensorOnCuda {
    pub fn sync_event(&mut self) {
        if !self.done_sync {
            self.inner.event.synchronize();
            self.done_sync = true;
        }
    }

    pub fn name(&self) -> &str {
        self.inner.name.as_str()
    }

    pub fn data_ptr(&mut self) -> u64 {
        self.sync_event();
        self.inner.ptr.inner as u64
    }

    pub fn shape(&self) -> [usize; 2] {
        self.inner.shape
    }

    pub fn num_bytes(&self) -> usize {
        self.inner.ptr.num_bytes
    }
}

#[pyclass(dict)]
pub struct PythonTrainBatch {
    pub inner: PersiaTrainingBatchShardedServerOnGpu,
}

#[pymethods]
impl PythonTrainBatch {
    pub fn middleware_server_addr(&self) -> &str {
        self.inner.middleware_server_addr.as_str()
    }

    pub fn consume_all_dense_features(&mut self) -> Vec<PythonAsyncTensorOnCuda> {
        std::mem::replace(&mut self.inner.dense, vec![])
            .into_iter()
            .map(|x| PythonAsyncTensorOnCuda {
                inner: x,
                done_sync: false,
            })
            .collect()
    }

    pub fn consume_all_sparse_features(&mut self) -> Vec<PythonAsyncEmbeddingOnCuda> {
        std::mem::replace(&mut self.inner.embeddings, vec![])
            .into_iter()
            .map(|x| PythonAsyncEmbeddingOnCuda { inner: Some(x) })
            .collect()
    }

    pub fn consume_all_targets(&mut self) -> Vec<PythonAsyncTensorOnCuda> {
        std::mem::replace(&mut self.inner.target, vec![])
            .into_iter()
            .map(|x| PythonAsyncTensorOnCuda {
                inner: x,
                done_sync: false,
            })
            .collect()
    }

    pub fn consume_all_map_data(&mut self) {}

    pub fn consume_all_meta_data<'a>(&mut self, py: Python<'a>) -> Option<&'a PyBytes> {
        if self.inner.meta_data.is_some() {
            return Some(PyBytes::new(
                py,
                self.inner.meta_data.as_ref().unwrap().as_slice(),
            ));
        } else {
            return None;
        };
    }

    pub fn create_gradient_batch(&mut self) -> PythonGradientBatch {
        PythonGradientBatch::new(
            self.inner.forward_id,
            self.inner.middleware_server_addr.as_str(),
            self.inner.embedding_staleness_permit.take(),
        )
    }
}

#[derive(Debug)]
pub struct PersiaTrainingBatchShardedServerOnGpu {
    pub dense: Vec<AsyncTensorOnCuda>,
    pub embeddings: Vec<AsyncEmbeddingOnCuda>,
    pub target: Vec<AsyncTensorOnCuda>,
    pub meta_data: Option<Vec<u8>>,
    pub middleware_server_addr: String,
    pub forward_id: u64,
    pub embedding_staleness_permit: Option<OwnedSemaphorePermit>,
}

struct PerisaDataOrderManager {
    pub world_size: usize,
    pub expect_batch_id: usize,
    pub data_buffer: BinaryHeap<PersiaBatchData>,
    pub latest_pop: Instant,
}

const DATA_BUFFER_SIZE: usize = 32;

impl PerisaDataOrderManager {
    pub fn new(world_size: usize, rank_id: usize) -> Self {
        Self {
            world_size,
            expect_batch_id: rank_id,
            data_buffer: BinaryHeap::with_capacity(DATA_BUFFER_SIZE),
            latest_pop: Instant::now(),
        }
    }

    pub fn spawn_reorder_worker(
        world_size: usize,
        rank_id: usize,
        channel_r: flume::Receiver<PersiaBatchData>,
        channel_s: flume::Sender<PersiaBatchData>,
        running: Arc<AtomicBool>,
    ) -> JoinHandle<()> {
        std::thread::spawn(move || {
            let mut order_manager = Self::new(world_size, rank_id);
            loop {
                if !running.load(Ordering::Acquire) {
                    break;
                }
                if let Ok(batch) = channel_r.recv_timeout(Duration::from_millis(10)) {
                    order_manager.data_buffer.push(batch);
                    while let Some(data) = order_manager.data_buffer.peek() {
                        let data_batch_id = data.batch_id.unwrap_or(usize::MIN);
                        if data_batch_id <= order_manager.expect_batch_id {
                            if let Err(e) = channel_s.send(order_manager.pop_from_buffer().unwrap())
                            {
                                tracing::debug!("failed to send data to reorder buffer {:?}", e);
                            }
                        } else {
                            break;
                        }
                    }
                } else if order_manager.data_buffer.len() > 0
                    && order_manager.latest_pop.elapsed().as_secs() > 1
                {
                    tracing::warn!(
                            "PerisaDataOrderManager waiting for batch exceed 1 sec, it's possible because that data input is slow.
                            Now, pulling all buffered input batches, which may causes disorderly of input batch. If you do not care
                            about the order of input batches, please set shuffle to true to get a higher training efficiency."
                        );
                    while let Some(poped) = order_manager.pop_from_buffer() {
                        if let Err(e) = channel_s.send(poped) {
                            tracing::debug!("failed to send data to reorder buffer {:?}", e);
                        }
                    }
                }
            }
        })
    }

    fn pop_from_buffer(&mut self) -> Option<PersiaBatchData> {
        if let Some(poped) = self.data_buffer.pop() {
            self.latest_pop = Instant::now();
            self.expect_batch_id = poped.batch_id.unwrap_or(self.expect_batch_id) + self.world_size;
            Some(poped)
        } else {
            None
        }
    }
}

struct Forward {
    pub input_channel: Option<flume::Receiver<PersiaBatchData>>,
    pub reorder_buffer_channel_s: Option<flume::Sender<PersiaBatchData>>,
    pub reorder_buffer_channel_r: Option<flume::Receiver<PersiaBatchData>>,
    pub forwarded_channel_s: flume::Sender<(
        PersiaBatchData,
        EmbeddingBatch,
        Option<OwnedSemaphorePermit>,
    )>,
    pub forwarded_channel_r: flume::Receiver<(
        PersiaBatchData,
        EmbeddingBatch,
        Option<OwnedSemaphorePermit>,
    )>,
    pub gpu_forwarded_channel_s: flume::Sender<PersiaTrainingBatchShardedServerOnGpu>,
    pub gpu_forwarded_channel_r: flume::Receiver<PersiaTrainingBatchShardedServerOnGpu>,
    pub is_training: bool,
    pub launch: bool,
    pub embedding_staleness_semaphore: Option<Arc<Semaphore>>,
    pub std_handles: Vec<std::thread::JoinHandle<()>>,
    pub tokio_handles: Vec<persia_futures::tokio::task::JoinHandle<()>>,
    pub running: Arc<AtomicBool>,
}

impl Forward {
    fn new(
        forward_buffer_size: usize,
        is_training: bool,
        reproducible: bool,
        embedding_staleness: Option<usize>,
    ) -> Self {
        let (reorder_buffer_channel_s, reorder_buffer_channel_r) = if reproducible {
            let (s, r) = flume::bounded(1);
            (Some(s), Some(r))
        } else {
            (None, None)
        };
        let (forwarded_channel_s, forwarded_channel_r) = flume::bounded(forward_buffer_size);
        let (gpu_forwarded_channel_s, gpu_forwarded_channel_r) =
            flume::bounded(forward_buffer_size);

        let embedding_staleness_semaphore = match embedding_staleness {
            Some(s) => Some(Arc::new(Semaphore::new(s))),
            None => None,
        };

        Self {
            input_channel: None,
            reorder_buffer_channel_s,
            reorder_buffer_channel_r,
            forwarded_channel_r,
            forwarded_channel_s,
            gpu_forwarded_channel_r,
            gpu_forwarded_channel_s,
            is_training,
            launch: false,
            embedding_staleness_semaphore,
            std_handles: Vec::new(),
            tokio_handles: Vec::new(),
            running: Arc::new(AtomicBool::new(false)),
        }
    }

    pub fn launch(&mut self, device_id: i32, num_workers: usize) -> PyResult<()> {
        if !self.launch {
            match &self.input_channel {
                Some(_) => {
                    self.running.store(true, Ordering::Relaxed);
                    if self.reorder_buffer_channel_r.is_some() {
                        self.spawn_reorder_buffer_worker()?;
                    }
                    self.spawn_to_gpu_worker(device_id);
                    self.spawn_forward_worker(num_workers);
                    self.launch = true;
                    Ok(())
                }
                None => Err(PyRuntimeError::new_err(
                    "please set input channel before launch the forward engine",
                )),
            }
        } else {
            tracing::warn!("forward engine already launch");
            Ok(())
        }
    }

    pub fn shutdown(&mut self) -> PyResult<()> {
        tracing::info!("exiting persia forward context");
        self.running.store(false, Ordering::Relaxed);
        Ok(())
    }

    fn spawn_reorder_buffer_worker(&mut self) -> PyResult<()> {
        let replica_info = PersiaReplicaInfo::get().expect("not in persia context");
        let handler = PerisaDataOrderManager::spawn_reorder_worker(
            replica_info.replica_size,
            replica_info.replica_index,
            self.input_channel.as_ref().unwrap().clone(),
            self.reorder_buffer_channel_s.as_ref().unwrap().clone(),
            self.running.clone(),
        );
        self.std_handles.push(handler);
        Ok(())
    }

    fn spawn_to_gpu_worker(&mut self, device_id: i32) {
        let channel_r = self.forwarded_channel_r.clone();
        let channel_s = self.gpu_forwarded_channel_s.clone();

        let running = self.running.clone();
        let handler = std::thread::spawn(move || {
            set_device(device_id);
            loop {
                if !running.load(Ordering::Acquire) {
                    break;
                }
                let start_time = std::time::Instant::now();
                if let Ok((batch, embeddings, embedding_staleness_permit)) = channel_r.recv() {
                    tracing::debug!("get forwarded batch time cost {:?}", start_time.elapsed());
                    let embeddings: Vec<_> = embeddings
                        .batches
                        .into_iter()
                        .map(|feature_embedding_batch| {
                            embedding2cuda_tensor(feature_embedding_batch)
                        })
                        .collect();

                    let dense_tensors: Vec<AsyncTensorOnCuda> = batch
                        .dense_data
                        .into_iter()
                        .map(|d| cuda_dense_tensor_h2d(d).expect("cannot move dense to gpu"))
                        .collect();

                    let target_tensors: Vec<AsyncTensorOnCuda> = batch
                        .target_data
                        .into_iter()
                        .map(|t| cuda_dense_tensor_h2d(t).expect("cannot move target to gpu"))
                        .collect();

                    let (middleware_addr, forward_id) = batch.sparse_data.to_forward_id();
                    let training_batch = PersiaTrainingBatchShardedServerOnGpu {
                        dense: dense_tensors,
                        embeddings,
                        target: target_tensors,
                        meta_data: batch.meta_data,
                        middleware_server_addr: middleware_addr.to_string(),
                        forward_id,
                        embedding_staleness_permit,
                    };
                    if let Err(e) = channel_s.send(training_batch) {
                        tracing::debug!("failed to send data to gpu_forwarded_channel_s {:?}", e);
                    }

                    if let Ok(m) = MetricsHolder::get() {
                        m.forward_client_to_gpu_time_cost
                            .observe(start_time.elapsed().as_secs_f64());
                    }
                }
            }
        });

        self.std_handles.push(handler);
    }

    fn spawn_forward_worker(&mut self, num_workers: usize) {
        let context = PersiaCommonContext::get();
        let _guard = context.async_runtime.enter();

        for _ in 0..num_workers {
            let channel_s = self.forwarded_channel_s.clone();
            let channel_r = if let Some(reorder_channel) = self.reorder_buffer_channel_r.as_ref() {
                reorder_channel.clone()
            } else {
                self.input_channel.as_ref().unwrap().clone()
            };

            let rpc_client = context.rpc_client.clone();
            let is_training = self.is_training;

<<<<<<< HEAD
            persia_libs::tokio::spawn(async move {
=======
            let running = self.running.clone();
            let embedding_staleness_semaphore = match &self.embedding_staleness_semaphore {
                Some(s) => Some(s.clone()),
                None => None,
            };

            let handle = persia_futures::tokio::spawn(async move {
>>>>>>> 34ba3169
                loop {
                    if !running.load(Ordering::Acquire) {
                        break;
                    }
                    let start_time = std::time::Instant::now();
                    if let Ok(batch) = channel_r.recv_async().await {
                        tracing::debug!(
                            "get deserialized message time cost {:?}",
                            start_time.elapsed()
                        );

                        let (embeddings_result, middleware_addr, embedding_staleness_permit) =
                            match &batch.sparse_data {
                                EmbeddingTensor::SparseBatch(sparse_data) => {
                                    let (middleware_addr, client) =
                                        rpc_client.get_random_client_with_addr();

                                    let result = client.forward_batched_direct(sparse_data).await;
                                    (result, middleware_addr, None)
                                }
                                EmbeddingTensor::PreForwardStub(stub) => {
                                    let permit = match &embedding_staleness_semaphore {
                                        Some(s) => Some(s.clone().acquire_owned().await.unwrap()),
                                        None => None,
                                    };

                                    let client = rpc_client
                                        .get_client_by_addr(stub.middleware_addr.as_str());
                                    let result =
                                        client.forward_batch_id(&(stub.clone(), is_training)).await;
                                    (result, stub.middleware_addr.clone(), permit)
                                }
                                EmbeddingTensor::Null => {
                                    panic!("current sparse data not support null data",)
                                }
                            };

                        if embeddings_result.is_err() {
                            tracing::error!(
                                "forward data failed {:?}, middleware: {:?}, wait embedding server recovery service",
                                embeddings_result,
                                middleware_addr
                            );
                            rpc_client.wait_for_serving().unwrap();
                            continue;
                        }
                        let embeddings = embeddings_result.unwrap();

                        tracing::debug!("forward done, got embeddings");
                        if let Ok(m) = MetricsHolder::get() {
                            m.forward_client_time_cost
                                .observe(start_time.elapsed().as_secs_f64());
                        }
                        match embeddings {
                            Ok(embeddings) => {
                                if let Err(e) = channel_s
                                    .send_async((batch, embeddings, embedding_staleness_permit))
                                    .await
                                {
                                    tracing::debug!(
                                        "failed to send data to forwarded_channel_s {:?}",
                                        e
                                    );
                                }
                            }
                            Err(ShardedMiddlewareError::ShardServerError(_))
                            | Err(ShardedMiddlewareError::RpcError(_)) => {
                                match rpc_client.wait_for_serving() {
                                    Ok(_) => {
                                        tracing::debug!("wait for serving success");
                                    }
                                    Err(err) => {
                                        tracing::error!(
                                            "wait for serving failed, err msg: {:?}",
                                            err
                                        );
                                    }
                                }
                            }
                            _ => {
                                tracing::error!("forward error: {:?}", embeddings);
                                if let Ok(m) = MetricsHolder::get() {
                                    m.forward_error.inc();
                                }
                                tracing::error!(
                                    message = "forward with id failed, continue...",
                                    error = tracing::field::debug(&embeddings),
                                );
                            }
                        }
                    }
                }
            });

            self.tokio_handles.push(handle);
        }
    }
}

pub fn forward_directly(batch: PersiaBatchData, device_id: i32) -> PyResult<PythonTrainBatch> {
    set_device(device_id);

    let rpc_client = PersiaCommonContext::get().rpc_client.clone();
    let async_runtime = PersiaCommonContext::get().async_runtime.clone();

    let dense: Vec<AsyncTensorOnCuda> = batch
        .dense_data
        .into_iter()
        .map(|d| cuda_dense_tensor_h2d(d).expect("cannot move dense to gpu"))
        .collect();

    let emb_tensor = &batch.sparse_data;
    let embeddings = match emb_tensor {
        EmbeddingTensor::SparseBatch(sparse_batch) => {
            let _guard = async_runtime.enter();
            let (_middleware_addr, client) = rpc_client.get_random_client_with_addr();
            let embeddings: EmbeddingBatch = async_runtime
                .block_on(client.forward_batched_direct(sparse_batch))
                .map_err(|e| PyRuntimeError::new_err(e.to_string()))?
                .map_err(|e| PyRuntimeError::new_err(e.to_string()))?;

            let embeddings: Vec<AsyncEmbeddingOnCuda> = embeddings
                .batches
                .into_iter()
                .map(|feature_embedding_batch| embedding2cuda_tensor(feature_embedding_batch))
                .collect();

            embeddings
        }
        _ => Vec::new(),
    };

    let target = batch
        .target_data
        .into_iter()
        .map(|t| cuda_dense_tensor_h2d(t).expect("cannot move dense to gpu"))
        .collect();

    let infer_batch = PersiaTrainingBatchShardedServerOnGpu {
        dense,
        embeddings,
        target,
        meta_data: batch.meta_data,
        middleware_server_addr: String::new(),
        forward_id: 0,
        embedding_staleness_permit: None,
    };

    let infer_batch = PythonTrainBatch { inner: infer_batch };

    Ok(infer_batch)
}

#[pyclass]
pub struct PyForward {
    inner: Forward,
}

#[pymethods]
impl PyForward {
    #[new]
    fn new(
        forward_buffer_size: usize,
        is_training: bool,
        reproducible: bool,
        embedding_staleness: Option<usize>,
    ) -> PyResult<PyForward> {
        Ok(PyForward {
            inner: Forward::new(
                forward_buffer_size,
                is_training,
                reproducible,
                embedding_staleness,
            ),
        })
    }

    fn launch(&mut self, device_id: i32, num_workers: usize) -> PyResult<()> {
        self.inner.launch(device_id, num_workers)?;
        Ok(())
    }

    fn shutdown(&mut self) -> PyResult<()> {
        self.inner.shutdown()
    }

    pub fn get_batch(&self, timeout_ms: u64, py: Python) -> PyResult<PythonTrainBatch> {
        let start_time = std::time::Instant::now();
        let receiver = self.inner.gpu_forwarded_channel_r.clone();
        let replica_info = PersiaReplicaInfo::get().expect("not in persia context");
        let rank_id = replica_info.replica_index;

        py.allow_threads(move || {
            let batch = match receiver.try_recv() {
                Ok(x) => Ok(PythonTrainBatch { inner: x }),
                Err(_) => {
                    tracing::warn!("local forwarded queue empty for rank {}!", rank_id);
                    let result = receiver.recv_timeout(Duration::from_millis(timeout_ms));
                    if let Ok(batch) = result {
                        Ok(PythonTrainBatch { inner: batch })
                    } else {
                        Err(pyo3::exceptions::PyTimeoutError::new_err(
                            "get train batch timed out",
                        ))
                    }
                }
            };

            let elapsed = start_time.elapsed().as_millis();
            if elapsed > 1 {
                tracing::warn!(
                    message = "get_train_batch takes more than 1 milli seconds",
                    took_time = tracing::field::debug(&elapsed),
                    rank_id = rank_id,
                );
                if let Ok(m) = MetricsHolder::get() {
                    m.long_get_train_batch_time_cost
                        .observe(start_time.elapsed().as_secs_f64());
                }
            }

            return batch;
        })
    }

    fn set_input_channel(&mut self, receiver: &PyPersiaBatchDataReceiver) -> PyResult<()> {
        if self.inner.input_channel.is_none() {
            self.inner.input_channel = Some(receiver.inner.clone());
            Ok(())
        } else {
            Err(PyRuntimeError::new_err("do not set input channel again"))
        }
    }
}

pub fn init_module(super_module: &PyModule, py: Python) -> PyResult<()> {
    let module = PyModule::new(py, "forward")?;
    module.add_class::<PyForward>()?;
    super_module.add_submodule(module)?;
    Ok(())
}<|MERGE_RESOLUTION|>--- conflicted
+++ resolved
@@ -14,15 +14,15 @@
 use persia_common::{EmbeddingBatch, EmbeddingTensor, PersiaBatchData};
 use persia_embedding_config::PersiaReplicaInfo;
 use persia_embedding_sharded_server::sharded_middleware_service::ShardedMiddlewareError;
-<<<<<<< HEAD
-use persia_libs::{flume, tokio::sync::OwnedSemaphorePermit, tracing};
-use persia_speedy::Readable;
-=======
-use persia_futures::{
+use persia_libs::{
     flume,
-    tokio::sync::{OwnedSemaphorePermit, Semaphore},
+    tokio::{
+        self,
+        sync::{OwnedSemaphorePermit, Semaphore},
+        task::JoinHandle as TokioJoinHandle,
+    },
+    tracing,
 };
->>>>>>> 34ba3169
 
 use pyo3::exceptions::PyRuntimeError;
 use pyo3::prelude::*;
@@ -280,7 +280,7 @@
     pub launch: bool,
     pub embedding_staleness_semaphore: Option<Arc<Semaphore>>,
     pub std_handles: Vec<std::thread::JoinHandle<()>>,
-    pub tokio_handles: Vec<persia_futures::tokio::task::JoinHandle<()>>,
+    pub tokio_handles: Vec<TokioJoinHandle<()>>,
     pub running: Arc<AtomicBool>,
 }
 
@@ -439,17 +439,13 @@
             let rpc_client = context.rpc_client.clone();
             let is_training = self.is_training;
 
-<<<<<<< HEAD
-            persia_libs::tokio::spawn(async move {
-=======
             let running = self.running.clone();
             let embedding_staleness_semaphore = match &self.embedding_staleness_semaphore {
                 Some(s) => Some(s.clone()),
                 None => None,
             };
 
-            let handle = persia_futures::tokio::spawn(async move {
->>>>>>> 34ba3169
+            let handle = tokio::spawn(async move {
                 loop {
                     if !running.load(Ordering::Acquire) {
                         break;
