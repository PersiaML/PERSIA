--- conflicted
+++ resolved
@@ -106,11 +106,7 @@
         num_coroutines_worker: usize,
         replica_index: usize,
         replica_size: usize,
-<<<<<<< HEAD
-        world_size: Option<usize>,
         device_id: Option<i32>,
-=======
->>>>>>> dcf0e207
     ) -> Result<Arc<Self>, PersiaError> {
         if let Some(instance) = PERSIA_COMMON_CONTEXT.get() {
             return Ok(instance.clone());
@@ -126,24 +122,17 @@
 
         let rpc_client = Arc::new(PersiaRpcClient::new(runtime.clone()));
 
-<<<<<<< HEAD
-        let _ = PersiaReplicaInfo::set(replica_size, replica_index);
-        let nats_publisher = Arc::new(nats::PersiaBatchFlowNatsStubPublisherWrapper::new(
-            world_size,
-            runtime.clone(),
-        ));
-
         #[cfg(feature = "cuda")]
-        if let Some(device_id) = device_id.as_ref() {
-            {
-                use crate::cuda::set_device;
-
-                set_device(*device_id);
+        {
+            if let Some(device_id) = device_id.as_ref() {
+                {
+                    use crate::cuda::set_device;
+
+                    set_device(*device_id);
+                }
             }
         }
 
-=======
->>>>>>> dcf0e207
         let common_context = Self {
             rpc_client,
             nats_publisher: Arc::new(RwLock::new(None)),
@@ -187,23 +176,15 @@
         num_coroutines_worker: usize,
         replica_index: usize,
         replica_size: usize,
-<<<<<<< HEAD
-        world_size: Option<usize>,
         device_id: Option<i32>,
     ) -> PyResult<Self> {
-        let inner = PersiaCommonContext::init(
+        let inner = PersiaCommonContext::new(
             num_coroutines_worker,
             replica_index,
             replica_size,
-            world_size,
             device_id,
         )
         .map_err(|e| e.to_py_runtime_err())?;
-=======
-    ) -> PyResult<Self> {
-        let inner = PersiaCommonContext::new(num_coroutines_worker, replica_index, replica_size)
-            .map_err(|e| e.to_py_runtime_err())?;
->>>>>>> dcf0e207
         Ok(Self { inner })
     }
 
