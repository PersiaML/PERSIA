#![allow(clippy::needless_return)]

#[macro_use]
extern crate shadow_rs;

#[cfg(feature = "cuda")]
mod backward;
#[cfg(feature = "cuda")]
mod cuda;
mod data;
#[cfg(feature = "cuda")]
mod forward;
mod metrics;
mod nats;
mod optim;
mod rpc;
mod utils;

use crate::data::PyPersiaBatchData;
#[cfg(feature = "cuda")]
use crate::forward::{forward_directly, PythonTrainBatch};
use crate::optim::PyOptimizerBase;
use crate::rpc::PersiaRpcClient;

<<<<<<< HEAD
use persia_libs::{
    anyhow::Result,
    color_eyre,
    hashbrown::HashMap,
    once_cell::sync::OnceCell,
    parking_lot::RwLock,
    rand,
    tokio::sync::{OwnedSemaphorePermit, Semaphore},
    tracing, tracing_subscriber,
};

=======
use anyhow::Result;
use once_cell::sync::OnceCell;
use std::sync::Arc;

use persia_futures::tokio::runtime::Runtime;
use persia_speedy::Readable;
>>>>>>> 34ba3169
use pyo3::exceptions::PyRuntimeError;
use pyo3::prelude::*;
use pyo3::types::PyBytes;
use pyo3::wrap_pyfunction;
<<<<<<< HEAD

use persia_embedding_config::{
    BoundedUniformInitialization, InitializationMethod, PersiaSparseModelHyperparameters,
};
use persia_embedding_sharded_server::sharded_middleware_service::{
    ShardedMiddlewareError, ShardedMiddlewareServerClient,
};
use persia_metrics::{Histogram, IntCounter, PersiaMetricsManager, PersiaMetricsManagerError};
use persia_model_manager::PersiaPersistenceStatus;

static METRICS_HOLDER: OnceCell<MetricsHolder> = OnceCell::new();
static RPC_CLIENT: OnceCell<Arc<PersiaRpcClient>> = OnceCell::new();
static EMBEDDING_STALENESS_SEMAPHORE: OnceCell<Arc<EmbeddingStalenessSemaphore>> = OnceCell::new();

struct MetricsHolder {
    pub forward_client_to_gpu_time_cost: Histogram,
    pub forward_client_time_cost: Histogram,
    pub forward_error: IntCounter,
    pub backward_client_time_cost: Histogram,
    pub long_get_train_batch_time_cost: Histogram,
    pub long_update_gradient_batched_time_cost: Histogram,
=======
use thiserror::Error;

use persia_embedding_config::{PersiaGlobalConfigError, PersiaReplicaInfo};
use persia_embedding_datatypes::PersiaBatchData;
use persia_embedding_sharded_server::sharded_middleware_service::ShardedMiddlewareError;

#[derive(Error, Debug)]
pub enum PersiaError {
    #[error("Persia context NOT initialized")]
    NotInitializedError,
    #[error("enter persia context multiple times")]
    MultipleContextError,
    #[error("shutdown server failed: {0}")]
    ShutdownError(String),
    #[error("server dump/load status error: {0}")]
    ServerStatusError(String),
    #[error("global config error: {0}")]
    PersiaGlobalConfigError(#[from] PersiaGlobalConfigError),
    #[error("server side error: {0}")]
    ServerSideError(#[from] ShardedMiddlewareError),
    #[error("rpc error: {0}")]
    RpcError(#[from] persia_rpc::PersiaRpcError),
    #[error("nats error: {0}")]
    NatsError(#[from] persia_nats_client::NatsError),
    #[error("send sparse data to middleware server multi times")]
    MultipleSendError,
    #[error("sparse data is null, please call batch.add_sparse first")]
    NullSparseDataError,
    #[error("batch id is null, please call send_sparse_to_middleware first")]
    NullBatchIdError,
    #[error("sparse optimizer not set yet")]
    NullOptimizerError,
    #[error("data send failed")]
    SendDataError,
>>>>>>> 34ba3169
}

impl PersiaError {
    pub fn to_py_runtime_err(&self) -> PyErr {
        PyRuntimeError::new_err(format!("{:?}", self))
    }
}

static PERSIA_COMMON_CONTEXT: OnceCell<Arc<PersiaCommonContext>> = OnceCell::new();

struct PersiaCommonContext {
    pub rpc_client: Arc<PersiaRpcClient>,
    pub nats_publisher: Arc<nats::PersiaBatchFlowNatsStubPublisherWrapper>,
    pub async_runtime: Arc<Runtime>,
}

impl PersiaCommonContext {
    pub fn get() -> Arc<Self> {
        PERSIA_COMMON_CONTEXT
            .get()
            .expect("not in persia context")
            .clone()
    }

    pub fn init(
        num_coroutines_worker: usize,
        replica_index: usize,
        replica_size: usize,
        world_size: Option<usize>,
    ) -> Result<Arc<Self>, PersiaError> {
        if let Some(instance) = PERSIA_COMMON_CONTEXT.get() {
            return Ok(instance.clone());
        }
        let runtime = Arc::new(
            persia_futures::tokio::runtime::Builder::new_multi_thread()
                .enable_all()
                .worker_threads(num_coroutines_worker)
                .build()
                .unwrap(),
        );

        let rpc_client = Arc::new(PersiaRpcClient::new(runtime.clone()));

<<<<<<< HEAD
struct PersiaRpcClient {
    pub clients: RwLock<HashMap<String, Arc<ShardedMiddlewareServerClient>>>,
    pub middleware_addrs: RwLock<Vec<String>>,
    pub runtime: Arc<persia_libs::tokio::runtime::Runtime>,
}
=======
        let _ = PersiaReplicaInfo::set(replica_size, replica_index);
        let nats_publisher = Arc::new(nats::PersiaBatchFlowNatsStubPublisherWrapper::new(
            world_size,
            runtime.clone(),
        ));
>>>>>>> 34ba3169

        let common_context = Self {
            rpc_client,
            nats_publisher,
            async_runtime: runtime,
        };

<<<<<<< HEAD
    fn new(worker_size: usize) -> Arc<PersiaRpcClient> {
        RPC_CLIENT
            .get_or_init(|| {
                let runtime = Arc::new(
                    persia_libs::tokio::runtime::Builder::new_multi_thread()
                        .enable_all()
                        .worker_threads(worker_size)
                        .build()
                        .unwrap(),
                );

                Arc::new(Self {
                    clients: RwLock::new(HashMap::new()),
                    middleware_addrs: RwLock::new(vec![]),
                    runtime: runtime,
                })
            })
            .clone()
    }
=======
        let addr = common_context.wait_servers_ready()?;
        common_context.init_rpc_client_with_addr(addr)?;
>>>>>>> 34ba3169

        let instance = Arc::new(common_context);
        let result = PERSIA_COMMON_CONTEXT.set(instance.clone());
        if result.is_err() {
            tracing::warn!("calling init persia common context multiple times");
        }

        Ok(instance)
    }

    pub fn register_optimizer(&self, opt: &PyOptimizerBase) -> Result<(), PersiaError> {
        self.nats_publisher.register_optimizer(opt)
    }

    pub fn wait_servers_ready(&self) -> Result<String, PersiaError> {
        let addr = self.nats_publisher.wait_servers_ready()?;
        Ok(addr)
    }

    pub fn init_rpc_client_with_addr(&self, addr: String) -> Result<(), PersiaError> {
        let _ = self.rpc_client.get_client_by_addr(&addr);
        Ok(())
    }
}

<<<<<<< HEAD
    fn configure_sharded_servers(
        &self,
        config: &PersiaSparseModelHyperparameters,
    ) -> Result<(), ShardedMiddlewareError> {
        let handler = self.runtime.clone();
        let _guard = handler.enter();
        let result = handler.block_on(persia_libs::tokio::time::timeout(
            Duration::from_secs(10),
            self.clients
                .read()
                .iter()
                .next()
                .expect("clients not initialized")
                .1
                .configure_sharded_servers(&config),
        ));
=======
#[pyclass]
pub struct PyPersiaCommonContext {
    inner: Arc<PersiaCommonContext>,
}
>>>>>>> 34ba3169

#[pymethods]
impl PyPersiaCommonContext {
    #[new]
    pub fn new(
        num_coroutines_worker: usize,
        replica_index: usize,
        replica_size: usize,
        world_size: Option<usize>,
    ) -> PyResult<Self> {
        let inner = PersiaCommonContext::init(
            num_coroutines_worker,
            replica_index,
            replica_size,
            world_size,
        )
        .map_err(|e| e.to_py_runtime_err())?;
        Ok(Self { inner })
    }

    pub fn get_embedding_size(&self) -> PyResult<Vec<usize>> {
        self.inner
            .rpc_client
            .get_embedding_size()
            .map_err(|e| e.to_py_runtime_err())
    }

    pub fn dump(&self, dst_dir: String) -> PyResult<()> {
        self.inner
            .rpc_client
            .dump(dst_dir)
            .map_err(|e| e.to_py_runtime_err())
    }

    pub fn load(&self, src_dir: String) -> PyResult<()> {
        self.inner
            .rpc_client
            .load(src_dir)
            .map_err(|e| e.to_py_runtime_err())
    }

    pub fn wait_for_serving(&self) -> PyResult<()> {
        self.inner
            .rpc_client
            .wait_for_serving()
            .map_err(|e| e.to_py_runtime_err())
    }

    pub fn wait_for_emb_dumping(&self) -> PyResult<()> {
        self.inner
            .rpc_client
            .wait_for_emb_dumping()
            .map_err(|e| e.to_py_runtime_err())
    }

    pub fn shutdown_servers(&self) -> PyResult<()> {
        self.inner
            .rpc_client
            .shutdown()
            .map_err(|e| e.to_py_runtime_err())
    }

    pub fn send_sparse_to_middleware(
        &self,
        batch: &mut PyPersiaBatchData,
        block: bool,
    ) -> PyResult<()> {
        self.inner
            .nats_publisher
            .send_sparse_to_middleware(batch, block)
            .map_err(|e| e.to_py_runtime_err())
    }

    pub fn send_dense_to_trainer(&self, batch: &PyPersiaBatchData, block: bool) -> PyResult<()> {
        self.inner
            .nats_publisher
            .send_dense_to_trainer(batch, block)
            .map_err(|e| e.to_py_runtime_err())
    }

    pub fn configure_sharded_servers(
        &self,
        initialize_lower: f32,
        initialize_upper: f32,
        admit_probability: f32,
        enable_weight_bound: bool,
        weight_bound: f32,
    ) -> PyResult<()> {
        self.inner
            .nats_publisher
            .configure_sharded_servers(
                initialize_lower,
                initialize_upper,
                admit_probability,
                enable_weight_bound,
                weight_bound,
            )
            .map_err(|e| e.to_py_runtime_err())
    }

    #[cfg(feature = "cuda")]
    pub fn forward_directly_from_data(
        &self,
        batch: &mut PyPersiaBatchData,
        device_id: i32,
    ) -> PyResult<PythonTrainBatch> {
        let batch = std::mem::replace(&mut batch.inner, PersiaBatchData::default());
        forward_directly(batch, device_id)
    }

    #[cfg(feature = "cuda")]
    pub fn forward_directly_from_bytes(
        &self,
        batch: &PyBytes,
        device_id: i32,
    ) -> PyResult<PythonTrainBatch> {
        let batch: PersiaBatchData = PersiaBatchData::read_from_buffer(batch.as_bytes()).unwrap();
        forward_directly(batch, device_id)
    }
}

#[pyfunction]
pub fn is_cuda_feature_available() -> bool {
    if cfg!(feature = "cuda") {
        true
    } else {
        false
    }
}

#[pymodule]
fn persia_core(py: Python, m: &PyModule) -> PyResult<()> {
    tracing_subscriber::fmt()
        .with_env_filter(tracing_subscriber::EnvFilter::from_env("LOG_LEVEL"))
        .init();
    color_eyre::install().unwrap();

    if std::env::var("HTTP_PROXY").is_ok() || std::env::var("http_proxy").is_ok() {
        tracing::warn!("http_proxy environment is set, this is generally not what we want, please double check");
    }

    m.add_class::<PyPersiaCommonContext>()?;

    data::init_module(m, py)?;
    utils::init_module(m, py)?;
    optim::init_module(m, py)?;
    nats::init_module(m, py)?;
    m.add_function(wrap_pyfunction!(is_cuda_feature_available, m)?)?;

    #[cfg(feature = "cuda")]
    {
        forward::init_module(m, py)?;
        backward::init_module(m, py)?;
    }

    shadow!(build);
    eprintln!("project_name: {}", build::PROJECT_NAME);
    eprintln!("is_debug: {}", shadow_rs::is_debug());
    eprintln!("version: {}", build::version());
    eprintln!("tag: {}", build::TAG);
    eprintln!("commit_hash: {}", build::COMMIT_HASH);
    eprintln!("commit_date: {}", build::COMMIT_DATE);
    eprintln!("build_os: {}", build::BUILD_OS);
    eprintln!("rust_version: {}", build::RUST_VERSION);
    eprintln!("build_time: {}", build::BUILD_TIME);

    Ok(())
}<|MERGE_RESOLUTION|>--- conflicted
+++ resolved
@@ -22,60 +22,28 @@
 use crate::optim::PyOptimizerBase;
 use crate::rpc::PersiaRpcClient;
 
-<<<<<<< HEAD
+use std::sync::Arc;
+
 use persia_libs::{
     anyhow::Result,
     color_eyre,
-    hashbrown::HashMap,
     once_cell::sync::OnceCell,
-    parking_lot::RwLock,
-    rand,
-    tokio::sync::{OwnedSemaphorePermit, Semaphore},
+    thiserror,
+    tokio::{self, runtime::Runtime},
     tracing, tracing_subscriber,
 };
 
-=======
-use anyhow::Result;
-use once_cell::sync::OnceCell;
-use std::sync::Arc;
-
-use persia_futures::tokio::runtime::Runtime;
-use persia_speedy::Readable;
->>>>>>> 34ba3169
 use pyo3::exceptions::PyRuntimeError;
 use pyo3::prelude::*;
 use pyo3::types::PyBytes;
 use pyo3::wrap_pyfunction;
-<<<<<<< HEAD
-
-use persia_embedding_config::{
-    BoundedUniformInitialization, InitializationMethod, PersiaSparseModelHyperparameters,
-};
-use persia_embedding_sharded_server::sharded_middleware_service::{
-    ShardedMiddlewareError, ShardedMiddlewareServerClient,
-};
-use persia_metrics::{Histogram, IntCounter, PersiaMetricsManager, PersiaMetricsManagerError};
-use persia_model_manager::PersiaPersistenceStatus;
-
-static METRICS_HOLDER: OnceCell<MetricsHolder> = OnceCell::new();
-static RPC_CLIENT: OnceCell<Arc<PersiaRpcClient>> = OnceCell::new();
-static EMBEDDING_STALENESS_SEMAPHORE: OnceCell<Arc<EmbeddingStalenessSemaphore>> = OnceCell::new();
-
-struct MetricsHolder {
-    pub forward_client_to_gpu_time_cost: Histogram,
-    pub forward_client_time_cost: Histogram,
-    pub forward_error: IntCounter,
-    pub backward_client_time_cost: Histogram,
-    pub long_get_train_batch_time_cost: Histogram,
-    pub long_update_gradient_batched_time_cost: Histogram,
-=======
-use thiserror::Error;
-
+
+use persia_common::PersiaBatchData;
 use persia_embedding_config::{PersiaGlobalConfigError, PersiaReplicaInfo};
-use persia_embedding_datatypes::PersiaBatchData;
 use persia_embedding_sharded_server::sharded_middleware_service::ShardedMiddlewareError;
-
-#[derive(Error, Debug)]
+use persia_speedy::Readable;
+
+#[derive(thiserror::Error, Debug)]
 pub enum PersiaError {
     #[error("Persia context NOT initialized")]
     NotInitializedError,
@@ -103,7 +71,6 @@
     NullOptimizerError,
     #[error("data send failed")]
     SendDataError,
->>>>>>> 34ba3169
 }
 
 impl PersiaError {
@@ -138,7 +105,7 @@
             return Ok(instance.clone());
         }
         let runtime = Arc::new(
-            persia_futures::tokio::runtime::Builder::new_multi_thread()
+            tokio::runtime::Builder::new_multi_thread()
                 .enable_all()
                 .worker_threads(num_coroutines_worker)
                 .build()
@@ -147,19 +114,11 @@
 
         let rpc_client = Arc::new(PersiaRpcClient::new(runtime.clone()));
 
-<<<<<<< HEAD
-struct PersiaRpcClient {
-    pub clients: RwLock<HashMap<String, Arc<ShardedMiddlewareServerClient>>>,
-    pub middleware_addrs: RwLock<Vec<String>>,
-    pub runtime: Arc<persia_libs::tokio::runtime::Runtime>,
-}
-=======
         let _ = PersiaReplicaInfo::set(replica_size, replica_index);
         let nats_publisher = Arc::new(nats::PersiaBatchFlowNatsStubPublisherWrapper::new(
             world_size,
             runtime.clone(),
         ));
->>>>>>> 34ba3169
 
         let common_context = Self {
             rpc_client,
@@ -167,30 +126,8 @@
             async_runtime: runtime,
         };
 
-<<<<<<< HEAD
-    fn new(worker_size: usize) -> Arc<PersiaRpcClient> {
-        RPC_CLIENT
-            .get_or_init(|| {
-                let runtime = Arc::new(
-                    persia_libs::tokio::runtime::Builder::new_multi_thread()
-                        .enable_all()
-                        .worker_threads(worker_size)
-                        .build()
-                        .unwrap(),
-                );
-
-                Arc::new(Self {
-                    clients: RwLock::new(HashMap::new()),
-                    middleware_addrs: RwLock::new(vec![]),
-                    runtime: runtime,
-                })
-            })
-            .clone()
-    }
-=======
         let addr = common_context.wait_servers_ready()?;
         common_context.init_rpc_client_with_addr(addr)?;
->>>>>>> 34ba3169
 
         let instance = Arc::new(common_context);
         let result = PERSIA_COMMON_CONTEXT.set(instance.clone());
@@ -216,29 +153,10 @@
     }
 }
 
-<<<<<<< HEAD
-    fn configure_sharded_servers(
-        &self,
-        config: &PersiaSparseModelHyperparameters,
-    ) -> Result<(), ShardedMiddlewareError> {
-        let handler = self.runtime.clone();
-        let _guard = handler.enter();
-        let result = handler.block_on(persia_libs::tokio::time::timeout(
-            Duration::from_secs(10),
-            self.clients
-                .read()
-                .iter()
-                .next()
-                .expect("clients not initialized")
-                .1
-                .configure_sharded_servers(&config),
-        ));
-=======
 #[pyclass]
 pub struct PyPersiaCommonContext {
     inner: Arc<PersiaCommonContext>,
 }
->>>>>>> 34ba3169
 
 #[pymethods]
 impl PyPersiaCommonContext {
