--- conflicted
+++ resolved
@@ -4,34 +4,20 @@
 use std::time::Duration;
 
 use persia_libs::{
-<<<<<<< HEAD
-    anyhow::Result, futures, hashbrown::HashMap, parking_lot::RwLock, rand, tracing,
-=======
     anyhow::Result, futures, indexmap::IndexMap, parking_lot::RwLock, rand, tracing,
->>>>>>> 9c524f30
 };
 
 use persia_embedding_server::middleware_service::MiddlewareServerClient;
 use persia_model_manager::PersiaPersistenceStatus;
 
 pub struct PersiaRpcClient {
-<<<<<<< HEAD
-    pub clients: RwLock<HashMap<String, Arc<MiddlewareServerClient>>>,
-    pub middleware_addrs: RwLock<Vec<String>>,
-=======
     pub clients: RwLock<IndexMap<String, Arc<MiddlewareServerClient>>>,
->>>>>>> 9c524f30
 }
 
 impl PersiaRpcClient {
     pub fn new() -> Self {
         Self {
-<<<<<<< HEAD
-            clients: RwLock::new(HashMap::new()),
-            middleware_addrs: RwLock::new(vec![]),
-=======
             clients: RwLock::new(IndexMap::new()),
->>>>>>> 9c524f30
         }
     }
 
@@ -84,52 +70,19 @@
 
     // TODO(zhuxuefeng): move to nats
     pub async fn dump(&self, dst_dir: String) -> Result<(), PersiaError> {
-<<<<<<< HEAD
-        self.clients
-            .read()
-            .iter()
-            .next()
-            .expect("clients not initialized")
-            .1
-            .dump(&dst_dir)
-            .await??;
-=======
         self.get_first_client().dump(&dst_dir).await??;
->>>>>>> 9c524f30
         Ok(())
     }
 
     // TODO(zhuxuefeng): move to nats
     pub async fn load(&self, src_dir: String) -> Result<(), PersiaError> {
-<<<<<<< HEAD
-        self.clients
-            .read()
-            .iter()
-            .next()
-            .expect("clients not initialized")
-            .1
-            .load(&src_dir)
-            .await??;
-=======
         self.get_first_client().load(&src_dir).await??;
->>>>>>> 9c524f30
         Ok(())
     }
 
     // TODO(zhuxuefeng): move to nats
     pub async fn wait_for_serving(&self) -> Result<(), PersiaError> {
-<<<<<<< HEAD
-        let client = self
-            .clients
-            .read()
-            .iter()
-            .next()
-            .expect("clients not initialized")
-            .1
-            .clone();
-=======
         let client = self.get_first_client().clone();
->>>>>>> 9c524f30
 
         loop {
             if let Ok(ready) = client.ready_for_serving(&()).await {
@@ -144,18 +97,7 @@
     }
 
     pub async fn wait_for_emb_loading(&self) -> Result<(), PersiaError> {
-<<<<<<< HEAD
-        let client = self
-            .clients
-            .read()
-            .iter()
-            .next()
-            .expect("clients not initialized")
-            .1
-            .clone();
-=======
         let client = self.get_first_client().clone();
->>>>>>> 9c524f30
 
         loop {
             if let Ok(ready) = client.ready_for_serving(&()).await {
@@ -188,15 +130,9 @@
                     let futs = clients
                         .iter()
                         .map(|client| async move { client.1.shutdown(&()).await });
-<<<<<<< HEAD
 
                     let result = futures::future::try_join_all(futs).await;
 
-=======
-
-                    let result = futures::future::try_join_all(futs).await;
-
->>>>>>> 9c524f30
                     if result.is_ok() {
                         Ok(())
                     } else {
@@ -219,18 +155,7 @@
 
     // TODO(zhuxuefeng): move to nats
     pub async fn wait_for_emb_dumping(&self) -> Result<(), PersiaError> {
-<<<<<<< HEAD
-        let client = self
-            .clients
-            .read()
-            .iter()
-            .next()
-            .expect("clients not initialized")
-            .1
-            .clone();
-=======
         let client = self.get_first_client().clone();
->>>>>>> 9c524f30
 
         loop {
             std::thread::sleep(Duration::from_secs(5));
