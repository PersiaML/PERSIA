--- conflicted
+++ resolved
@@ -14,11 +14,7 @@
 [dependencies]
 arr_macro = {version = "0.1", optional = true}
 cuda-runtime-sys = {version = "0.3.0-alpha.1", optional = true}
-<<<<<<< HEAD
-=======
-numpy = "0.15.0"
-paste = "1"
->>>>>>> e951e451
+numpy = "0.15"
 persia-common = {path = "../persia-common"}
 persia-embedding-config = {path = "../persia-embedding-config"}
 persia-embedding-holder = {path = "../persia-embedding-holder"}
