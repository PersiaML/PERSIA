use crate::embedding_service::{
    EmbeddingServerError, EmbeddingServerNatsServicePublisher, EmbeddingServiceClient,
};

use std::iter::FromIterator;
use std::ops::MulAssign;
use std::path::PathBuf;
use std::sync::atomic::{AtomicU64, AtomicUsize, Ordering};
use std::sync::Arc;
use std::time::{Duration, Instant, SystemTime};

use persia_libs::{
    async_lock::RwLock,
    backoff::{future::retry, ExponentialBackoff},
    bytes, futures,
    hashbrown::HashMap,
    hyper,
    itertools::Itertools,
    lz4, ndarray, once_cell,
    smol::block_on,
    thiserror, tokio, tracing,
};
use snafu::ResultExt;

use persia_common::{
    grad::{EmbeddingGradientBatch, Gradients, SkippableFeatureEmbeddingGradientBatch},
    ndarray_f16_to_f32, ndarray_f32_to_f16,
    optim::OptimizerConfig,
    EmbeddingBatch, FeatureEmbeddingBatch, FeatureRawEmbeddingBatch, FeatureSumEmbeddingBatch,
    SingleSignInFeatureBatch, SparseBatch, SparseBatchRemoteReference,
};
use persia_embedding_config::{
    EmbeddingConfig, InstanceInfo, PersiaCommonConfig, PersiaGlobalConfigError,
    PersiaMiddlewareConfig, PersiaReplicaInfo, PersiaSparseModelHyperparameters, SlotConfig,
};
use persia_embedding_holder::emb_entry::HashMapEmbeddingEntry;
use persia_metrics::{
    Gauge, GaugeVec, Histogram, IntCounterVec, PersiaMetricsManager, PersiaMetricsManagerError,
};
use persia_model_manager::{SparseModelManager, SparseModelManagerError, SparseModelManagerStatus};
use persia_nats_client::{NatsClient, NatsError};
use persia_speedy::{Readable, Writable};

static METRICS_HOLDER: once_cell::sync::OnceCell<MetricsHolder> = once_cell::sync::OnceCell::new();

struct MetricsHolder {
    pub batch_unique_indices_rate: GaugeVec,
    pub num_pending_batches: Gauge,
    pub staleness: Gauge,
    pub nan_count: IntCounterVec,
    pub nan_grad_skipped: IntCounterVec,
    pub lookup_create_requests_time_cost: Histogram,
    pub lookup_rpc_time_cost: Histogram,
    pub update_gradient_time_cost: Histogram,
    pub summation_time_cost: Histogram,
    pub lookup_batched_time_cost: Histogram,
}

impl MetricsHolder {
    pub fn get() -> Result<&'static Self, PersiaMetricsManagerError> {
        METRICS_HOLDER.get_or_try_init(|| {
            let m = PersiaMetricsManager::get()?;
            let holder = Self {
                batch_unique_indices_rate: m
                    .create_gauge_vec("batch_unique_indices_rate", "ATT")?,
                num_pending_batches: m.create_gauge("num_pending_batches", "ATT")?,
                staleness: m.create_gauge("staleness", "ATT")?,
                nan_count: m.create_counter_vec(
                    "nan_count",
                    "nan count of gradient pushed to emb server",
                )?,
                nan_grad_skipped: m.create_counter_vec(
                    "nan_grad_skipped",
                    "nan count of gradient filtered by gpu node",
                )?,
                lookup_create_requests_time_cost: m
                    .create_histogram("lookup_create_requests_time_cost", "ATT")?,
                lookup_rpc_time_cost: m.create_histogram("lookup_rpc_time_cost", "ATT")?,
                update_gradient_time_cost: m
                    .create_histogram("update_gradient_time_cost", "ATT")?,
                summation_time_cost: m.create_histogram("summation_time_cost", "ATT")?,
                lookup_batched_time_cost: m.create_histogram("lookup_batched_time_cost", "ATT")?,
            };
            Ok(holder)
        })
    }
}

#[derive(thiserror::Error, Debug, Readable, Writable)]
pub enum MiddlewareServerError {
    #[error("rpc error")]
    RpcError(String),
    #[error("embedding server error: {0}")]
    EmbeddingServerError(#[from] EmbeddingServerError),
    #[error("sparse model manager error: {0}")]
    SparseModelManagerError(#[from] SparseModelManagerError),
    #[error("forward id not found")]
    ForwardIdNotFound(u64),
    #[error("forward failed")]
    ForwardFailed(String),
    #[error("backward failed")]
    BackwardFailed(String),
    #[error("connection failed")]
    ConnectionError,
    #[error("lookup server ip address error")]
    LookupIpAddressError,
    #[error("server replica idx not match error")]
    ReplicaIdxNotMatchError,
    #[error("gradient contains nan")]
    NanGradient,
    #[error("nats error: {0}")]
    NatsError(#[from] NatsError),
    #[error("global config error: {0}")]
    PersiaGlobalConfigError(#[from] PersiaGlobalConfigError),
    #[error("forward buffer full")]
    ForwardBufferFull,
    #[error("data src idx not set")]
    DataSrcIdxNotSet,
}

pub struct AllEmbeddingServerClient {
    clients: RwLock<Vec<Arc<EmbeddingServiceClient>>>,
    nats_publisher: Option<EmbeddingServerNatsServicePublisher>,
    dst_replica_size: usize,
}

impl AllEmbeddingServerClient {
    pub async fn with_nats(nats_publisher: EmbeddingServerNatsServicePublisher) -> Self {
        tracing::info!("trying to get replica info of embedding servers");
        let dst_replica_info: Result<PersiaReplicaInfo, _> =
            retry(ExponentialBackoff::default(), || async {
                let resp = AllEmbeddingServerClient::get_dst_replica_info(&nats_publisher).await;
                if resp.is_err() {
                    tracing::warn!(
                        "failed to get replica info of embedding servers, due to {:?}, retrying",
                        resp
                    );
                } else {
                    tracing::info!(
                        "succeed to get replica info of embedding servers, {:?}",
                        resp
                    );
                }
                Ok(resp?)
            })
            .await;

        let dst_replica_info =
            dst_replica_info.expect("failed to get replica info of embedding servers");

        let instance = Self {
            clients: RwLock::new(Vec::with_capacity(dst_replica_info.replica_size)),
            nats_publisher: Some(nats_publisher),
            dst_replica_size: dst_replica_info.replica_size,
        };

        let servers = instance
            .get_all_addresses()
            .await
            .expect("failed to get ips of embedding servers");

        instance
            .update_rpc_clients(servers, false)
            .await
            .expect("failed to init rpc client for embedding servers");

        instance
    }

    pub async fn with_addrs(servers: Vec<String>) -> Self {
        tracing::info!(
            "AllEmbeddingServerClient::with_addrs, embedding servers are {:?}",
            servers
        );
        let instance = Self {
            clients: RwLock::new(Vec::with_capacity(servers.len())),
            nats_publisher: None,
            dst_replica_size: servers.len(),
        };

        instance
            .update_rpc_clients(servers, true)
            .await
            .expect("failed to init rpc client for embedding server");

        instance
    }

    pub async fn ready_for_serving(&self) -> bool {
        let futs = (0..self.replica_size()).map(|client_idx| async move {
            let client = self.get_client_by_index(client_idx).await;
            let resp = client.ready_for_serving(&()).await;
            if let Ok(x) = resp {
                if x {
                    return Ok(());
                }
            }
            return Err(());
        });

        futures::future::try_join_all(futs).await.is_ok()
    }

    pub async fn model_manager_status(&self) -> Vec<SparseModelManagerStatus> {
        let futs = (0..self.replica_size()).map(|client_idx| async move {
            let client = self.get_client_by_index(client_idx).await;
            client.model_manager_status(&()).await
        });

        let status: Vec<_> = futures::future::try_join_all(futs).await.unwrap_or(vec![
<<<<<<< HEAD
                SparseModelManagerStatus::Failed(SparseModelManagerError::FailedToGetStatus);
=======
                PersiaPersistenceStatus::Failed(String::from(
                    "failed to get embedding servers model manager status"
                ));
>>>>>>> 52a9004c
                self.replica_size()
            ]);

        return status;
    }

    pub fn replica_size(&self) -> usize {
        self.dst_replica_size
    }

    pub async fn get_client_by_index(&self, client_index: usize) -> Arc<EmbeddingServiceClient> {
        let clients = self.clients.read().await;
        clients.get(client_index).unwrap().clone()
    }

    pub async fn get_dst_replica_info(
        nats_publisher: &EmbeddingServerNatsServicePublisher,
    ) -> Result<PersiaReplicaInfo, MiddlewareServerError> {
        let dst_replica_info = nats_publisher.publish_get_replica_info(&(), None).await??;
        Ok(dst_replica_info)
    }

    pub async fn get_address(&self, replica_index: usize) -> Result<String, MiddlewareServerError> {
        let addr = self
            .nats_publisher
            .as_ref()
            .expect("nats_publisher is None, you are using inference mode")
            .publish_get_address(&(), Some(replica_index))
            .await??;
        Ok(addr)
    }

    pub async fn get_all_addresses(&self) -> Result<Vec<String>, MiddlewareServerError> {
        let futs = (0..self.dst_replica_size).map(|replica_index| async move {
            tracing::info!(
                "trying to get ip address of embedding server {}",
                replica_index
            );
            retry(ExponentialBackoff::default(), || async {
                let addr = self.get_address(replica_index).await;
                if addr.is_err() {
                    tracing::warn!(
                        "failed to get address of embedding servers {}, due to {:?}, retrying",
                        replica_index,
                        addr
                    );
                } else {
                    tracing::info!(
                        "succeed to get address of embedding servers {}, {:?}",
                        replica_index,
                        addr
                    );
                }
                Ok(addr?)
            })
            .await
        });

        let servers: Vec<_> = futures::future::try_join_all(futs).await?;
        Ok(servers)
    }

    pub async fn update_rpc_clients(
        &self,
        servers: Vec<String>,
        ready_for_serving: bool,
    ) -> Result<(), MiddlewareServerError> {
        let mut clients = self.clients.write().await;
        clients.clear();

        for server_addr in servers {
            let rpc_client = persia_rpc::RpcClient::new(server_addr.as_str()).unwrap();
            let client = EmbeddingServiceClient::new(rpc_client);
            clients.push(Arc::new(client));
        }

        for (i, c) in clients.iter().enumerate() {
            while ready_for_serving && !c.ready_for_serving(&()).await.unwrap_or(false) {
                tracing::info!("waiting for embedding server ready...");
                tokio::time::sleep(tokio::time::Duration::from_secs(1)).await;
            }

            tracing::info!("start to call replica_index");
            match c.replica_index(&()).await {
                Ok(idx) => {
                    if idx != i {
                        tracing::error!("replica index wrong");
                        return Err(MiddlewareServerError::ReplicaIdxNotMatchError);
                    } else {
                        tracing::info!("succeed to call replica_index");
                    }
                }
                Err(e) => {
                    tracing::error!("failed to call replica_index due to {:?}", e);
                    return Err(MiddlewareServerError::ConnectionError);
                }
            }
        }

        Ok(())
    }
}

#[inline]
pub fn sign_to_shard_modulo(sign: u64, replica_size: u64) -> u64 {
    let sign = farmhash::hash64(&sign.to_le_bytes());
    sign % replica_size
}

#[inline]
pub fn indices_to_hashstack_indices(indices: &mut SparseBatch, config: &EmbeddingConfig) -> () {
    for feature_batch in indices.batches.iter_mut() {
        let slot_conf = config.get_slot_by_feature_name(&feature_batch.feature_name);
        if slot_conf.hash_stack_config.hash_stack_rounds > 0 {
            let mut hash_stack_indices: Vec<HashMap<u64, Vec<(u16, u16)>>> =
                vec![HashMap::new(); slot_conf.hash_stack_config.hash_stack_rounds];
            let mut hashed2index_batch_idx: HashMap<u64, usize> = HashMap::with_capacity(
                feature_batch.index_batch.len() * slot_conf.hash_stack_config.hash_stack_rounds,
            );
            feature_batch.index_batch.iter().enumerate().for_each(
                |(distinct_tensor_idx, single_sign)| {
                    let mut hashed_sign = single_sign.sign;
                    for (round, map) in hash_stack_indices.iter_mut().enumerate() {
                        hashed_sign = farmhash::hash64(&hashed_sign.to_le_bytes());
                        let hashed_sign_bucket = hashed_sign.clone()
                            % slot_conf.hash_stack_config.embedding_size as u64
                            + (round * slot_conf.hash_stack_config.embedding_size) as u64;
                        // TODO: to avoid hash conflict, try replace hashed2index_batch_idx to key2list
                        hashed2index_batch_idx.insert(hashed_sign_bucket, distinct_tensor_idx);
                        map.entry(hashed_sign_bucket)
                            .or_insert_with(|| {
                                Vec::with_capacity(single_sign.in_which_batch_samples.len())
                            })
                            .extend_from_slice(single_sign.in_which_batch_samples.as_slice());
                    }
                },
            );
            let mut hashed_index_batch: Vec<SingleSignInFeatureBatch> = Vec::with_capacity(
                hash_stack_indices.first().unwrap().len()
                    * slot_conf.hash_stack_config.hash_stack_rounds,
            );
            for map in hash_stack_indices.into_iter() {
                for (k, v) in map {
                    hashed_index_batch.push(SingleSignInFeatureBatch {
                        sign: k,
                        in_which_batch_samples: v,
                    });
                }
            }
            feature_batch.index_batch = hashed_index_batch;
            feature_batch.hashed2index_batch_idx = hashed2index_batch_idx;
            feature_batch.sample_num_signs = feature_batch
                .sample_num_signs
                .iter()
                .map(|x| x * slot_conf.hash_stack_config.hash_stack_rounds as u32)
                .collect();
        }
    }
}

#[inline]
pub fn indices_add_prefix(indices: &mut SparseBatch, config: &EmbeddingConfig) -> () {
    let feature_spacing = if config.feature_index_prefix_bit > 0 {
        (1u64 << (u64::BITS - config.feature_index_prefix_bit as u32)) - 1
    } else {
        u64::MAX
    };
    for feature_batch in indices.batches.iter_mut() {
        let slot_conf = config.get_slot_by_feature_name(&feature_batch.feature_name);
        if slot_conf.index_prefix > 0 {
            for single_sign in feature_batch.index_batch.iter_mut() {
                single_sign.sign %= feature_spacing;
                single_sign.sign += slot_conf.index_prefix;
            }
            let mut index_prefix_mapping: HashMap<u64, usize> =
                HashMap::with_capacity(feature_batch.hashed2index_batch_idx.len());

            feature_batch
                .hashed2index_batch_idx
                .iter()
                .for_each(|(id, batch_idx)| {
                    index_prefix_mapping
                        .insert(id % feature_spacing + slot_conf.index_prefix, *batch_idx);
                });
            feature_batch.hashed2index_batch_idx = index_prefix_mapping;
        }
    }
}

#[derive(Clone)]
pub struct SignWithConfig {
    sign: u64,
    sign_idx: usize,
    feature_idx: usize,
    dim: usize,
}

impl SignWithConfig {
    pub fn get_sign(&self) -> u64 {
        self.sign
    }
    pub fn get_dim(&self) -> usize {
        self.dim
    }
}

pub fn lookup_batched_all_slots_preprocess(
    indices: &mut SparseBatch,
    config: &EmbeddingConfig,
    replica_size: u64,
) -> Vec<Vec<SignWithConfig>> {
    #[inline]
    fn indices_to_sharded_indices(
        indices: &SparseBatch,
        config: &EmbeddingConfig,
        replica_size: u64,
    ) -> Vec<Vec<SignWithConfig>> {
        // TODO: optimization point: duplicate sign may exists in lookup result, split
        // Vec<Vec<SignWithConfig>> into Vec<Vec<id>>,
        let mut results = vec![Vec::new(); replica_size as usize];
        for (feature_idx, feature_batch) in indices.batches.iter().enumerate() {
            let slot_conf = config.get_slot_by_feature_name(&feature_batch.feature_name);
            for (sign_idx, single_sign) in feature_batch.index_batch.iter().enumerate() {
                let replica_index = sign_to_shard_modulo(single_sign.sign, replica_size);
                unsafe {
                    results
                        .get_unchecked_mut(replica_index as usize)
                        .push(SignWithConfig {
                            sign: single_sign.sign,
                            sign_idx,
                            feature_idx,
                            dim: slot_conf.dim,
                        });
                }
            }
        }
        results
    }

    indices_to_hashstack_indices(indices, config);
    indices_add_prefix(indices, config);
    indices_to_sharded_indices(&indices, config, replica_size)
}

pub fn lookup_batched_all_slots_postprocess<'a>(
    indices: &SparseBatch,
    forwarded_groups: Vec<(Vec<f32>, Vec<SignWithConfig>)>,
    config: &'a EmbeddingConfig,
) -> Vec<FeatureEmbeddingBatch> {
    struct LookupResultWithSlotConfig<'a> {
        result: ndarray::Array2<f32>,
        config: &'a SlotConfig,
        sign2idx: HashMap<u64, usize>,
    }

    let mut results: Vec<LookupResultWithSlotConfig<'a>> = indices
        .batches
        .iter()
        .map(|x| {
            let slot_conf = config.get_slot_by_feature_name(&x.feature_name);
            let (feature_len, sign2idx) = if slot_conf.embedding_summation {
                (x.batch_size as usize, HashMap::new())
            } else {
                let distinct_id_size = if slot_conf.hash_stack_config.hash_stack_rounds > 0 {
                    x.index_batch.len() / slot_conf.hash_stack_config.hash_stack_rounds
                } else {
                    x.index_batch.len()
                };
                (distinct_id_size + 1, x.hashed2index_batch_idx.clone())
            };
            LookupResultWithSlotConfig {
                result: ndarray::Array2::<f32>::zeros((feature_len, slot_conf.dim)),
                config: slot_conf,
                sign2idx,
            }
        })
        .collect_vec();

    for group in forwarded_groups {
        let (embeddings, signs) = group;
        let lookup_raw_results = {
            let mut results = Vec::with_capacity(signs.len());
            let mut embeddings_slice = embeddings.as_slice();
            for sign in &signs {
                let (l, r) = embeddings_slice.split_at(sign.dim);
                embeddings_slice = r;
                results.push(l);
            }
            assert_eq!(
                embeddings_slice.len(),
                0,
                "embeddings lookup results do not match dimension"
            );
            results
        };
        for (emb, single_sign) in lookup_raw_results.iter().zip(signs) {
            let feature_idx = single_sign.feature_idx;
            let result = unsafe { results.get_unchecked_mut(feature_idx) };
            if !result.config.embedding_summation {
                let mut row = result
                    .result
                    .row_mut(result.sign2idx.get(&single_sign.sign).unwrap() + 1);
                let row = row.as_slice_mut().unwrap();
                row.clone_from_slice(emb);
            } else {
                let sign_idx = single_sign.sign_idx;
                let single_sign = unsafe {
                    indices
                        .batches
                        .get_unchecked(feature_idx)
                        .index_batch
                        .get_unchecked(sign_idx)
                };
                for (batch_id, _) in &single_sign.in_which_batch_samples {
                    let mut row = result.result.row_mut(*batch_id as usize);
                    let row = row.as_slice_mut().unwrap();
                    unsafe {
                        persia_simd::add_assign_avx2(row, emb);
                    }
                }
            }
        }
    }

    let batches = results
        .into_iter()
        .zip(indices.batches.iter())
        .map(|(mut x, indices)| {
            if x.config.embedding_summation {
                if x.config.sqrt_scaling {
                    let sample_num_ids = ndarray::Array2::from_shape_vec(
                        (indices.sample_num_signs.len(), 1),
                        indices.sample_num_signs.clone(),
                    )
                    .unwrap();
                    x.result.mul_assign(
                        &sample_num_ids.mapv(|x| (std::cmp::max(x, 1) as f32).sqrt().recip()),
                    );
                }
                FeatureEmbeddingBatch::SumEmbedding(FeatureSumEmbeddingBatch {
                    feature_name: indices.feature_name.clone(),
                    embeddings: ndarray_f32_to_f16(&x.result),
                })
            } else {
                if x.config.sqrt_scaling && x.config.hash_stack_config.hash_stack_rounds > 1 {
                    x.result.mul_assign(
                        (x.config.hash_stack_config.hash_stack_rounds as f32)
                            .sqrt()
                            .recip(),
                    )
                }
                // transform distinct_id tensor to origin batch format
                let mut index: Vec<usize> =
                    vec![0; indices.batch_size as usize * x.config.sample_fixed_size];
                let mut sample_id_num: Vec<usize> = vec![0; indices.batch_size as usize];
                let mut transform_id_set =
                    std::collections::HashSet::with_capacity(indices.index_batch.len());
                let id2idx = &x.sign2idx;

                indices.index_batch.iter().for_each(|item| {
                    let distinct_tensor_idx = id2idx.get(&item.sign).unwrap();
                    if !transform_id_set.contains(distinct_tensor_idx) {
                        transform_id_set.insert(distinct_tensor_idx);
                        for (batch_idx, col_idx) in &item.in_which_batch_samples {
                            let batch_idx = *batch_idx as usize;
                            let col_idx = *col_idx as usize;
                            if sample_id_num[batch_idx] < x.config.sample_fixed_size
                                && col_idx < x.config.sample_fixed_size
                            {
                                index[batch_idx * x.config.sample_fixed_size + col_idx] =
                                    distinct_tensor_idx + 1;
                                sample_id_num[batch_idx] += 1;
                            }
                        }
                    }
                });
                FeatureEmbeddingBatch::RawEmbedding(FeatureRawEmbeddingBatch {
                    feature_name: indices.feature_name.clone(),
                    embeddings: ndarray_f32_to_f16(&x.result),
                    index,
                    sample_id_num,
                })
            }
        })
        .collect();

    batches
}

#[repr(align(64))] // cache line optimization
pub struct MiddlewareServerInner {
    pub all_embedding_server_client: AllEmbeddingServerClient,
    pub replica_size: u64,
    pub forward_id: AtomicU64,
    pub cannot_forward_batched_time: crossbeam::atomic::AtomicCell<SystemTime>, // TODO: use parking_lot::RwLock to replace
    pub forward_id_buffer:
        persia_libs::async_lock::RwLock<HashMap<usize, HashMap<u64, SparseBatch>>>,
    pub post_forward_buffer: persia_libs::async_lock::RwLock<HashMap<u64, SparseBatch>>,
    pub staleness: AtomicUsize,
    pub embedding_config: Arc<EmbeddingConfig>,
    pub middleware_config: Arc<PersiaMiddlewareConfig>,
    pub sparse_model_manager: Arc<SparseModelManager>,
}

impl MiddlewareServerInner {
    fn get_id(&self) -> u64 {
        self.forward_id.fetch_add(1, Ordering::AcqRel)
    }

    fn is_master_server(&self) -> Result<bool, MiddlewareServerError> {
        let repilca_info = PersiaReplicaInfo::get()?;
        Ok(repilca_info.is_master())
    }

    async fn forward_batched(
        &self,
        indices: SparseBatch,
        batcher_idx: usize,
    ) -> Result<u64, MiddlewareServerError> {
        let id = self.get_id();

        if let Ok(m) = MetricsHolder::get() {
            for batch in indices.batches.iter() {
                let num_ids_this_batch: usize = tokio::task::block_in_place(|| {
                    batch.sample_num_signs.iter().sum::<u32>() as usize
                });
                let num_unique_ids: usize = batch.index_batch.len();
                let batch_unique_indices_rate = num_unique_ids as f32 / num_ids_this_batch as f32;

                m.batch_unique_indices_rate
                    .with_label_values(&[batch.feature_name.as_str()])
                    .set(batch_unique_indices_rate.into());

                m.num_pending_batches
                    .set(self.forward_id_buffer.read().await.len() as f64);
                m.staleness
                    .set(self.staleness.load(Ordering::Acquire) as f64);
            }
        }

        {
            let mut indices = indices;
            indices.enter_forward_id_buffer_time = Some(SystemTime::now());

            let mut forward_id_buffer = self.forward_id_buffer.write().await;
            let sub_buffer = forward_id_buffer.get_mut(&batcher_idx);
            match sub_buffer {
                Some(b) => {
                    b.insert(id, indices);
                }
                None => {
                    let mut new_sub =
                        HashMap::with_capacity(self.middleware_config.forward_buffer_size);
                    new_sub.insert(id, indices);
                    forward_id_buffer.insert(batcher_idx, new_sub);
                }
            }
        }
        Ok(id)
    }

    pub async fn update_all_batched_gradients(
        &self,
        embedding_gradient_batch: &mut EmbeddingGradientBatch,
        indices: SparseBatch,
    ) -> Result<(), MiddlewareServerError> {
        let start_time = std::time::Instant::now();

        let indices_kv: HashMap<_, _> = indices
            .batches
            .iter()
            .map(|batch| (batch.feature_name.as_str(), batch))
            .collect();

        let mut sharded_gradients = vec![vec![]; self.all_embedding_server_client.replica_size()];
        let mut sharded_gradient_signs =
            vec![vec![]; self.all_embedding_server_client.replica_size()];

        for gradient in embedding_gradient_batch.gradients.iter_mut() {
            match gradient {
                SkippableFeatureEmbeddingGradientBatch::GradientBatch(feature_gradient) => {
                    let feature_batch = indices_kv
                        .get(&feature_gradient.feature_name.as_str())
                        .unwrap();
                    let slot_conf = self
                        .embedding_config
                        .get_slot_by_feature_name(feature_batch.feature_name.as_str());
                    let raw_gradients = std::mem::take(&mut feature_gradient.gradients);

                    if tokio::task::block_in_place(|| match &raw_gradients {
                        Gradients::F16(f16_gradients) => {
                            f16_gradients.as_slice().unwrap().iter().any(|x| x.is_nan())
                        }
                        Gradients::F32(f32_gradients) => {
                            f32_gradients.as_slice().unwrap().iter().any(|x| x.is_nan())
                        }
                    }) {
                        tracing::warn!("nan found in gradient update, skipping");
                        if let Ok(m) = MetricsHolder::get() {
                            m.nan_count
                                .with_label_values(&[feature_batch.feature_name.as_str()])
                                .inc();
                        }
                        continue;
                    }
                    let mut f32_gradients = tokio::task::block_in_place(|| match raw_gradients {
                        Gradients::F16(gradients_array) => ndarray_f16_to_f32(&gradients_array),
                        Gradients::F32(gradients_array) => gradients_array,
                    });
                    if (feature_gradient.scale_factor - 1.0).abs() > f32::EPSILON {
                        let scale = feature_gradient.scale_factor.recip();
                        assert!(scale.is_finite(), "scale on gradient must be finite");
                        tokio::task::block_in_place(|| f32_gradients.mul_assign(scale));
                    }

                    if slot_conf.sqrt_scaling {
                        tokio::task::block_in_place(|| {
                            if slot_conf.embedding_summation {
                                let sample_num_ids = ndarray::Array2::from_shape_vec(
                                    (feature_batch.sample_num_signs.len(), 1),
                                    feature_batch.sample_num_signs.clone(),
                                )
                                .unwrap();
                                f32_gradients.mul_assign(
                                    &sample_num_ids.mapv(|x| (x as f32).sqrt().recip()),
                                );
                            } else {
                                if slot_conf.hash_stack_config.hash_stack_rounds > 0 {
                                    f32_gradients.mul_assign(
                                        (slot_conf.hash_stack_config.hash_stack_rounds as f32)
                                            .sqrt()
                                            .recip(),
                                    );
                                }
                            }
                        });
                    }

                    tokio::task::block_in_place(|| {
                        let mut sign_gradients = ndarray::Array2::<f32>::zeros((
                            feature_batch.index_batch.len(),
                            slot_conf.dim,
                        ));
                        let hashed2index_batch_idx = &feature_batch.hashed2index_batch_idx;
                        for (row, single_sign) in feature_batch.index_batch.iter().enumerate() {
                            let mut sign_grad = sign_gradients.row_mut(row);
                            let sign_grad = sign_grad.as_slice_mut().unwrap();

                            if !slot_conf.embedding_summation {
                                let batch_idx =
                                    hashed2index_batch_idx.get(&single_sign.sign).unwrap();
                                unsafe {
                                    persia_simd::add_assign_avx2(
                                        sign_grad,
                                        f32_gradients.row(*batch_idx as usize).as_slice().unwrap(),
                                    );
                                }
                            } else {
                                single_sign.in_which_batch_samples.iter().for_each(
                                    |(batch_id, _)| {
                                        let row_grad = f32_gradients.row(*batch_id as usize);
                                        unsafe {
                                            persia_simd::add_assign_avx2(
                                                sign_grad,
                                                row_grad.as_slice().unwrap(),
                                            );
                                        }
                                    },
                                );
                            }
                        }
                        for (grad, sign) in sign_gradients
                            .axis_iter(ndarray::Axis(0))
                            .zip(feature_batch.index_batch.iter())
                        {
                            let replica_index = sign_to_shard_modulo(sign.sign, self.replica_size);
                            sharded_gradients[replica_index as usize]
                                .extend_from_slice(grad.as_slice().unwrap());
                            sharded_gradient_signs[replica_index as usize].push(sign.sign);
                        }
                    });
                }
                SkippableFeatureEmbeddingGradientBatch::Skipped(skipped) => {
                    if let Ok(m) = MetricsHolder::get() {
                        m.nan_grad_skipped
                            .with_label_values(&[skipped.feature_name.as_str()])
                            .inc();
                    }
                    continue;
                }
            }
        }

        let futs = sharded_gradients
            .into_iter()
            .zip(sharded_gradient_signs)
            .enumerate()
            .map(|(replica_index, (grads, signs))| {
                let client = block_on(
                    self.all_embedding_server_client
                        .get_client_by_index(replica_index),
                );
                async move {
                    let start_time = Instant::now();
                    client
                        .update_gradient_mixed(&(signs, grads))
                        .await
                        .map_err(|e| MiddlewareServerError::RpcError(format!("{:?}", e)))??;
                    let result = Ok::<_, MiddlewareServerError>(());
                    tracing::debug!(
                        "update gradient middleware time cost {:?}",
                        start_time.elapsed()
                    );
                    result
                }
            });

        let _updated_gradient_groups: Vec<_> = futures::future::try_join_all(futs).await?;

        tracing::debug!(
            "update gradients all slots time cost {:?}",
            start_time.elapsed()
        );

        if let Ok(m) = MetricsHolder::get() {
            m.update_gradient_time_cost
                .observe(start_time.elapsed().as_secs_f64());
        }

        Ok(())
    }

    pub async fn lookup_batched_all_slots(
        &self,
        indices: &mut SparseBatch,
        requires_grad: bool,
    ) -> Result<Vec<FeatureEmbeddingBatch>, MiddlewareServerError> {
        let start_time_all = std::time::Instant::now();
        let start_time = std::time::Instant::now();

        let all_shards_ids = tokio::task::block_in_place(|| {
            lookup_batched_all_slots_preprocess(indices, &self.embedding_config, self.replica_size)
        });

        let futs = all_shards_ids
            .into_iter()
            .enumerate()
            .map(|(replica_index, shard_indices)| {
                let req = tokio::task::block_in_place(|| {
                    (
                        shard_indices.iter().map(|x| (x.sign, x.dim)).collect(),
                        requires_grad,
                    )
                });
                let client = block_on(
                    self.all_embedding_server_client
                        .get_client_by_index(replica_index),
                );
                async move {
                    let lookup_results: Vec<f32> = client
                        .lookup_mixed(&req)
                        .await
                        .map_err(|e| MiddlewareServerError::RpcError(format!("{:?}", e)))??;
                    Ok::<_, MiddlewareServerError>((lookup_results, shard_indices))
                }
            });

        tracing::debug!(
            "create sharded requests time cost {:?}",
            start_time.elapsed()
        );
        if let Ok(m) = MetricsHolder::get() {
            m.lookup_create_requests_time_cost
                .observe(start_time.elapsed().as_secs_f64());
        }
        let start_time = std::time::Instant::now();

        let forwarded_groups: Vec<_> = futures::future::try_join_all(futs).await?;

        tracing::debug!("rpc time cost {:?}", start_time.elapsed());
        if let Ok(m) = MetricsHolder::get() {
            m.lookup_rpc_time_cost
                .observe(start_time.elapsed().as_secs_f64());
        }

        let start_time = std::time::Instant::now();

        let batches = tokio::task::block_in_place(|| {
            lookup_batched_all_slots_postprocess(indices, forwarded_groups, &self.embedding_config)
        });

        tracing::debug!("summation time cost {:?}", start_time.elapsed());
        if let Ok(m) = MetricsHolder::get() {
            m.summation_time_cost
                .observe(start_time.elapsed().as_secs_f64());
            m.lookup_batched_time_cost
                .observe(start_time_all.elapsed().as_secs_f64());
        }

        return Ok(batches);
    }

    pub async fn ready_for_serving(&self) -> bool {
        let result = self.all_embedding_server_client.ready_for_serving().await;
        tracing::info!("middleware server ready for serving: {}", result);
        result
    }

    pub async fn model_manager_status(&self) -> Vec<SparseModelManagerStatus> {
        let result = self
            .all_embedding_server_client
            .model_manager_status()
            .await;
        tracing::info!("embedding server dumping model: {:?}", result);
        result
    }

    pub async fn set_embedding(
        &self,
        req: Vec<HashMapEmbeddingEntry>,
    ) -> Result<(), MiddlewareServerError> {
        let replica_size = self.replica_size;
        let futs: Vec<_> = tokio::task::block_in_place(|| {
            let grouped_entries = req
                .into_iter()
                .sorted_by_key(|e| sign_to_shard_modulo(e.sign(), replica_size))
                .group_by(|e| sign_to_shard_modulo(e.sign(), replica_size));

            grouped_entries
                .into_iter()
                .map(|(replica_index, requests)| {
                    let group = requests.into_iter().collect_vec();
                    let client = block_on(
                        self.all_embedding_server_client
                            .get_client_by_index(replica_index as usize),
                    );
                    async move {
                        client
                            .set_embedding(&group)
                            .await
                            .map_err(|e| MiddlewareServerError::RpcError(format!("{:?}", e)))??;
                        Ok::<_, MiddlewareServerError>(())
                    }
                })
                .collect()
        });
        futures::future::try_join_all(futs).await.map(|_| ())
    }

    pub async fn can_forward_batched(&self, batcher_idx: usize) -> bool {
        let result = match self.forward_id_buffer.read().await.get(&batcher_idx) {
            Some(buffer) => buffer.len() < self.middleware_config.forward_buffer_size,
            None => true,
        };
        let t = self.cannot_forward_batched_time.load();
        if !result {
            let current_time = SystemTime::now();
            if current_time.duration_since(t).unwrap() > Duration::from_secs(60) {
                let mut forward_id_buffer = self.forward_id_buffer.write().await;
                let sub_buffer = forward_id_buffer.get_mut(&batcher_idx).unwrap();
                tokio::task::block_in_place(|| {
                    let old_keys = sub_buffer
                        .iter()
                        .filter_map(|(k, v)| {
                            if current_time
                                .duration_since(v.enter_forward_id_buffer_time.unwrap())
                                .unwrap()
                                > Duration::from_secs(
                                    self.middleware_config.buffered_data_expired_sec as u64,
                                )
                            {
                                Some(*k)
                            } else {
                                None
                            }
                        })
                        .collect_vec();
                    for k in old_keys {
                        sub_buffer.remove(&k);
                    }
                    self.cannot_forward_batched_time.store(SystemTime::now());
                });
            }
        } else {
            self.cannot_forward_batched_time.store(SystemTime::now());
        }
        result
    }

    pub async fn forward_batch_id(
        &self,
        req: (SparseBatchRemoteReference, bool),
    ) -> Result<EmbeddingBatch, MiddlewareServerError> {
        let (sparse_ref, requires_grad) = req;
        let ref_id = sparse_ref.ref_id;

        let inner = self.clone();
        let mut indices = {
            let mut forward_id_buffer = inner.forward_id_buffer.write().await;
            let sub_buffer = forward_id_buffer
                .get_mut(&sparse_ref.batcher_idx)
                .ok_or_else(|| MiddlewareServerError::ForwardIdNotFound(ref_id))?;
            sub_buffer
                .remove(&ref_id)
                .ok_or_else(|| MiddlewareServerError::ForwardIdNotFound(ref_id))?
        };

        tracing::debug!("received forward_batch_id request");
        self.staleness.fetch_add(1, Ordering::AcqRel);
        let result = inner
            .lookup_batched_all_slots(&mut indices, requires_grad)
            .await;

        if result.is_err() {
            self.staleness.fetch_sub(1, Ordering::AcqRel);
        }
        let result = result?;

        if requires_grad {
            indices.enter_post_forward_buffer_time = Some(SystemTime::now());
            inner
                .post_forward_buffer
                .write()
                .await
                .insert(ref_id, indices);
            tracing::debug!("indices inserted into post forward buffer");
        }

        return Ok(EmbeddingBatch {
            batches: result,
            backward_ref_id: Some(ref_id),
        });
    }

    pub async fn forward_batched_direct(
        &self,
        indices: SparseBatch,
    ) -> Result<EmbeddingBatch, MiddlewareServerError> {
        let mut indices = indices;

        let requires_grad = indices.requires_grad.clone();
        let result = self
            .lookup_batched_all_slots(&mut indices, requires_grad)
            .await?;

        let backward_ref_id = if requires_grad {
            let backward_ref_id = self.get_id();
            let inner = self.clone();

            indices.enter_post_forward_buffer_time = Some(SystemTime::now());
            inner
                .post_forward_buffer
                .write()
                .await
                .insert(backward_ref_id, indices);
            tracing::debug!("indices inserted into post forward buffer");
            Some(backward_ref_id)
        } else {
            None
        };

        Ok(EmbeddingBatch {
            batches: result,
            backward_ref_id,
        })
    }

    pub async fn update_gradient_batched(
        &self,
        req: (u64, EmbeddingGradientBatch),
    ) -> Result<(), MiddlewareServerError> {
        let (backward_ref_id, mut gradients) = req;
        let indices = self
            .post_forward_buffer
            .write()
            .await
            .remove(&backward_ref_id)
            .ok_or_else(|| MiddlewareServerError::ForwardIdNotFound(backward_ref_id))?;

        let inner = self.clone();
        inner
            .update_all_batched_gradients(&mut gradients, indices)
            .await?;

        self.staleness.fetch_sub(1, Ordering::AcqRel);

        Ok(())
    }

    pub async fn dump(&self, req: String) -> Result<(), MiddlewareServerError> {
        let inner = self.clone();
        let futs = (0..inner.all_embedding_server_client.replica_size()).map(|client_idx| {
            let req = req.clone();
            async move {
                let client = inner
                    .all_embedding_server_client
                    .get_client_by_index(client_idx)
                    .await;
                client
                    .dump(&req)
                    .await
                    .map_err(|e| MiddlewareServerError::RpcError(e.to_string()))??;
                Ok(())
            }
        });
        futures::future::try_join_all(futs).await.map(|_| ())
    }

    pub async fn load(&self, req: String) -> Result<(), MiddlewareServerError> {
        let emb_dir = PathBuf::from(req.clone());
        let model_info = self
            .sparse_model_manager
            .load_embedding_checkpoint_info(&emb_dir)?;
        if model_info.num_shards == self.all_embedding_server_client.dst_replica_size {
            tracing::info!("loading embedding from {} via embedding servers", req);
            self.load_embedding_via_emb_servers(req).await?;
        } else {
            tracing::info!("loading embedding from {} via middleware servers", req);
            self.load_embedding_via_middlewares(req, model_info.num_shards)
                .await?;
        }
        Ok(())
    }

    pub async fn load_embedding_via_emb_servers(
        &self,
        req: String,
    ) -> Result<(), MiddlewareServerError> {
        if !self.is_master_server()? {
            return Ok(());
        }
        let inner = self.clone();
        let futs = (0..inner.all_embedding_server_client.replica_size()).map(|client_idx| {
            let req = req.clone();
            async move {
                let client = inner
                    .all_embedding_server_client
                    .get_client_by_index(client_idx)
                    .await;
                client
                    .load(&req)
                    .await
                    .map_err(|e| MiddlewareServerError::RpcError(e.to_string()))??;
                Ok(())
            }
        });
        let result = futures::future::try_join_all(futs).await.map(|_| ());
        result
    }

    pub async fn load_embedding_via_middlewares(
        &self,
        req: String,
        num_model_shards: usize,
    ) -> Result<(), MiddlewareServerError> {
        let root_dir = PathBuf::from(req);
        let repilca_info = PersiaReplicaInfo::get()?;
        let mut dst_shard_idx = repilca_info.replica_index;

        let mut emb_file_list: Vec<PathBuf> = Vec::new();
        while dst_shard_idx < num_model_shards {
            let shard_dir = self
                .sparse_model_manager
                .get_other_shard_dir(&root_dir, dst_shard_idx);
            let mut shard_file_list = self
                .sparse_model_manager
                .get_emb_file_list_in_dir(shard_dir)?;
            emb_file_list.append(&mut shard_file_list);

            dst_shard_idx += repilca_info.replica_size;
        }

        tracing::debug!("embedding filelist: {:?}", emb_file_list);

        if emb_file_list.len() == 0 {
            return Ok(());
        }

        let num_embedding_io_workers = PersiaCommonConfig::get()?.num_embedding_io_workers;
        let num_file_per_worker = emb_file_list.len() / num_embedding_io_workers;

        let num_files = emb_file_list.len();
        let loaded = Arc::new(AtomicUsize::new(0));

        let grouped_emb_file_list: Vec<Vec<PathBuf>> = emb_file_list
            .into_iter()
            .chunks(num_file_per_worker)
            .into_iter()
            .map(|chunk| chunk.collect())
            .collect();

        let futs: Vec<_> = grouped_emb_file_list
            .into_iter()
            .map(|file_list| {
                let middleware_inner = self.clone();
                let sparse_model_manager = self.sparse_model_manager.clone();
                let loaded = loaded.clone();
                async move {
                    for file_path in file_list.into_iter() {
                        let array_linked_list = tokio::task::block_in_place(|| {
                            sparse_model_manager.load_array_linked_list(file_path)
                        })?;
                        let entries = Vec::from_iter(array_linked_list.into_iter());
                        middleware_inner.set_embedding(entries).await?;
                        let cur_loaded = loaded.fetch_add(1, Ordering::AcqRel) + 1;
                        let progress = (cur_loaded as f32 / num_files as f32) * 100.0_f32;
                        tracing::info!("loading embedding via middleware, pregress: {}%", progress);
                    }
                    Ok(())
                }
            })
            .collect();

        futures::future::try_join_all(futs).await.map(|_| ())
    }

    pub async fn configure_embedding_servers(
        &self,
        req: PersiaSparseModelHyperparameters,
    ) -> Result<(), MiddlewareServerError> {
        let inner = self.clone();
        let req = req;
        let futs = (0..inner.all_embedding_server_client.replica_size()).map(|client_idx| {
            let req = req.clone();
            async move {
                let client = inner
                    .all_embedding_server_client
                    .get_client_by_index(client_idx)
                    .await;
                client
                    .configure(&req)
                    .await
                    .map_err(|e| MiddlewareServerError::RpcError(e.to_string()))??;
                Ok(())
            }
        });
        let result = futures::future::try_join_all(futs).await.map(|_| ());
        tracing::info!("embedding servers configured: {:?}", result);
        result
    }

    pub async fn register_optimizer(
        &self,
        optimizer: OptimizerConfig,
    ) -> Result<(), MiddlewareServerError> {
        let inner = self.clone();
        let futs = (0..inner.all_embedding_server_client.replica_size()).map(|client_idx| {
            let optimizer = optimizer.clone();
            async move {
                let client = inner
                    .all_embedding_server_client
                    .get_client_by_index(client_idx)
                    .await;
                client
                    .register_optimizer(&optimizer)
                    .await
                    .map_err(|e| MiddlewareServerError::RpcError(e.to_string()))??;
                Ok(())
            }
        });
        tracing::info!("register optimizer: {:?}", &optimizer);
        futures::future::try_join_all(futs).await.map(|_| ())
    }

    pub async fn get_address(&self) -> Result<String, MiddlewareServerError> {
        let instance_info = InstanceInfo::get()?;
        let address = format!("{}:{}", instance_info.ip_address, instance_info.port);
        Ok(address)
    }

    pub async fn get_replica_size(&self) -> Result<usize, MiddlewareServerError> {
        let repilca_info = PersiaReplicaInfo::get()?;
        Ok(repilca_info.replica_size)
    }

    pub async fn error_handle(
        &self,
        err: &MiddlewareServerError,
    ) -> Result<(), MiddlewareServerError> {
        match err {
            MiddlewareServerError::RpcError(_) => {
                let servers = self.all_embedding_server_client.get_all_addresses().await?;
                self.all_embedding_server_client
                    .update_rpc_clients(servers, false)
                    .await
            }
            _ => Ok(()),
        }
    }

    pub async fn get_embedding_size(&self) -> Result<Vec<usize>, MiddlewareServerError> {
        let inner = self.clone();
        let futs =
            (0..inner.all_embedding_server_client.replica_size()).map(|client_idx| async move {
                let client = inner
                    .all_embedding_server_client
                    .get_client_by_index(client_idx)
                    .await;
                let result = client
                    .get_embedding_size(&())
                    .await
                    .map_err(|e| MiddlewareServerError::RpcError(format!("{:?}", e)))??;
                Ok(result)
            });

        let result = futures::future::try_join_all(futs).await;
        result
    }

    pub async fn clear_embeddings(&self) -> Result<(), MiddlewareServerError> {
        let inner = self.clone();
        let futs =
            (0..inner.all_embedding_server_client.replica_size()).map(|client_idx| async move {
                let client = inner
                    .all_embedding_server_client
                    .get_client_by_index(client_idx)
                    .await;
                client
                    .clear_embeddings(&())
                    .await
                    .map_err(|e| MiddlewareServerError::RpcError(format!("{:?}", e)))??;
                Ok(())
            });
        futures::future::try_join_all(futs).await.map(|_| ())
    }
}

#[derive(Clone)]
pub struct MiddlewareServer {
    pub inner: Arc<MiddlewareServerInner>,
    pub shutdown_channel:
        Arc<persia_libs::async_lock::RwLock<Option<tokio::sync::oneshot::Sender<()>>>>,
}

#[persia_rpc_macro::service]
impl MiddlewareServer {
    pub async fn ready_for_serving(&self, _req: ()) -> bool {
        self.inner.ready_for_serving().await
    }

    pub async fn model_manager_status(&self, _req: ()) -> Vec<SparseModelManagerStatus> {
        self.inner.model_manager_status().await
    }

    pub async fn set_embedding(
        &self,
        req: Vec<HashMapEmbeddingEntry>,
    ) -> Result<(), MiddlewareServerError> {
        self.inner.set_embedding(req).await
    }

    pub async fn get_embedding_size(&self, _req: ()) -> Result<Vec<usize>, MiddlewareServerError> {
        self.inner.get_embedding_size().await
    }

    pub async fn clear_embeddings(&self, _req: ()) -> Result<(), MiddlewareServerError> {
        self.inner.clear_embeddings().await
    }

    pub async fn shutdown_server(&self, _req: ()) -> Result<(), EmbeddingServerError> {
        let futs = (0..self.inner.all_embedding_server_client.replica_size()).map(
            |client_idx| async move {
                let client = self
                    .inner
                    .all_embedding_server_client
                    .get_client_by_index(client_idx)
                    .await;
                client.shutdown(&()).await
            },
        );

        let result = futures::future::try_join_all(futs).await;

        if result.is_ok() {
            Ok(())
        } else {
            Err(EmbeddingServerError::ShutdownError)
        }
    }

    pub async fn shutdown(&self, _req: ()) -> Result<(), MiddlewareServerError> {
        let mut shutdown_channel = self.shutdown_channel.write().await;
        let shutdown_channel = shutdown_channel.take();

        match shutdown_channel {
            Some(sender) => {
                sender.send(()).unwrap();
                Ok(())
            }
            None => {
                tracing::debug!("shutdown channel already been taken, wait server shutdown.");
                Ok(())
            }
        }
    }

    pub async fn forward_batch_id(
        &self,
        req: (SparseBatchRemoteReference, bool),
    ) -> Result<EmbeddingBatch, MiddlewareServerError> {
        let resp = self.inner.forward_batch_id(req).await;
        if resp.is_err() {
            self.inner.error_handle(resp.as_ref().unwrap_err()).await?;
        }
        resp
    }

    pub async fn forward_batched_direct(
        &self,
        indices: SparseBatch,
    ) -> Result<EmbeddingBatch, MiddlewareServerError> {
        self.inner.forward_batched_direct(indices).await
    }

    pub async fn update_gradient_batched(
        &self,
        req: (u64, EmbeddingGradientBatch),
    ) -> Result<(), MiddlewareServerError> {
        let resp = self.inner.update_gradient_batched(req).await;
        if resp.is_err() {
            self.inner.error_handle(resp.as_ref().unwrap_err()).await?;
        }
        resp
    }

    pub async fn dump(&self, req: String) -> Result<(), MiddlewareServerError> {
        self.inner.dump(req).await
    }

    pub async fn load(&self, req: String) -> Result<(), MiddlewareServerError> {
        self.inner.load(req).await
    }

    pub async fn configure_embedding_servers(
        &self,
        req: PersiaSparseModelHyperparameters,
    ) -> Result<(), MiddlewareServerError> {
        self.inner.configure_embedding_servers(req).await
    }

    pub async fn register_optimizer(
        &self,
        optimizer: OptimizerConfig,
    ) -> Result<(), MiddlewareServerError> {
        self.inner.register_optimizer(optimizer).await
    }
}

#[derive(Clone)]
pub struct MiddlewareNatsService {
    pub inner: Arc<MiddlewareServerInner>,
}

#[persia_nats_marcos::service]
impl MiddlewareNatsService {
    pub async fn ready_for_serving(&self, _req: ()) -> bool {
        self.inner.ready_for_serving().await
    }

    pub async fn model_manager_status(&self, _req: ()) -> Vec<SparseModelManagerStatus> {
        self.inner.model_manager_status().await
    }

    pub async fn can_forward_batched(&self, batcher_idx: usize) -> bool {
        self.inner.can_forward_batched(batcher_idx).await
    }

    pub async fn forward_batched(
        &self,
        indices: SparseBatch,
    ) -> Result<SparseBatchRemoteReference, MiddlewareServerError> {
        let batcher_idx = indices
            .batcher_idx
            .ok_or_else(|| MiddlewareServerError::DataSrcIdxNotSet)?;
        if !self.inner.can_forward_batched(batcher_idx).await {
            return Err(MiddlewareServerError::ForwardBufferFull);
        }
        let ref_id = self.inner.forward_batched(indices, batcher_idx).await?;
        let middleware_addr = self.inner.get_address().await?;
        let sparse_ref = SparseBatchRemoteReference {
            middleware_addr,
            ref_id,
            batcher_idx,
        };
        Ok(sparse_ref)
    }

    pub async fn dump(&self, req: String) -> Result<(), MiddlewareServerError> {
        self.inner.dump(req).await
    }

    pub async fn load(&self, req: String) -> Result<(), MiddlewareServerError> {
        self.inner.load(req).await
    }

    pub async fn configure_embedding_servers(
        &self,
        req: PersiaSparseModelHyperparameters,
    ) -> Result<(), MiddlewareServerError> {
        self.inner.configure_embedding_servers(req).await
    }

    pub async fn register_optimizer(
        &self,
        optimizer: OptimizerConfig,
    ) -> Result<(), MiddlewareServerError> {
        self.inner.register_optimizer(optimizer).await
    }

    pub async fn get_address(&self, _req: ()) -> Result<String, MiddlewareServerError> {
        self.inner.get_address().await
    }

    pub async fn get_replica_size(&self, _req: ()) -> Result<usize, MiddlewareServerError> {
        self.inner.get_replica_size().await
    }
}

#[cfg(test)]
mod lookup_batched_all_slots_preprocess_tests {
    // Note this useful idiom: importing names from outer (for mod tests) scope.
    use super::*;
    use persia_common::FeatureBatch;
    use persia_libs::serde_yaml;

    #[test]
    fn test_indices_to_hashstack_indices() {
        let config = "feature_index_prefix_bit: 12\nslots_config:\n  Test:\n    dim: 32\n    hash_stack_config:\n      hash_stack_rounds: 2\n      embedding_size: 10\nfeature_groups: {}\n";

        let config: EmbeddingConfig = serde_yaml::from_str(config).expect("failed to parse config");

        let raw_batch: Vec<Vec<u64>> = vec![vec![12, 23, 34], vec![56, 78, 90], vec![12, 56]];
        let feature_name = "Test".to_string();
        let feature_batch = FeatureBatch::new(feature_name.clone(), raw_batch);
        let mut sparse_batch = SparseBatch {
            requires_grad: false,
            batches: vec![feature_batch],
            enter_forward_id_buffer_time: None,
            enter_post_forward_buffer_time: None,
            batcher_idx: None,
        };
        indices_to_hashstack_indices(&mut sparse_batch, &config);
        let hashstack_feature_batch = sparse_batch.batches.first().unwrap();

        let target_raw_batch: Vec<Vec<u64>> = vec![
            vec![2, 18, 5, 10, 0, 11],
            vec![6, 17, 7, 12, 8, 16],
            vec![2, 18, 6, 17],
        ];
        let target_feature_batch = FeatureBatch::new(feature_name, target_raw_batch);

        for single_sign in hashstack_feature_batch.index_batch.iter() {
            for target_single_sign in target_feature_batch.index_batch.iter() {
                if single_sign.sign == target_single_sign.sign {
                    let mut result = single_sign.in_which_batch_samples.clone();
                    let mut target = target_single_sign.in_which_batch_samples.clone();
                    assert_eq!(result.len(), target.len());
                    result.sort();
                    target.sort();
                    let matching = result
                        .iter()
                        .zip(&target)
                        .filter(|&((r, _), (t, _))| r == t)
                        .count();
                    assert_eq!(matching, target.len());
                }
            }
        }
    }

    #[test]
    fn test_indices_add_prefix() {
        let config = "feature_index_prefix_bit: 12\nslots_config:\n  feature1:\n    dim: 64\n    index_prefix: 450359962737049600\n";

        let config: EmbeddingConfig = serde_yaml::from_str(config).expect("failed to parse config");

        let mut raw_batch: Vec<Vec<u64>> = vec![
            vec![12, 23, 34],
            vec![56, 78, 90],
            vec![16000000000000000, 56],
        ];
        let feature_name = "feature1".to_string();
        let feature_batch = FeatureBatch::new(feature_name.clone(), raw_batch.clone());
        let mut sparse_batch = SparseBatch {
            requires_grad: false,
            batches: vec![feature_batch],
            enter_forward_id_buffer_time: None,
            enter_post_forward_buffer_time: None,
            batcher_idx: None,
        };
        indices_add_prefix(&mut sparse_batch, &config);
        let result_feature_batch = sparse_batch.batches.first().unwrap();

        result_feature_batch.index_batch.iter().for_each(|x| {
            x.in_which_batch_samples
                .iter()
                .for_each(|(batch_idx, col_idx)| {
                    raw_batch[*batch_idx as usize][*col_idx as usize] = x.sign;
                })
        });

        let target_raw_batch: Vec<Vec<u64>> = vec![
            vec![450359962737049612, 450359962737049623, 450359962737049634],
            vec![450359962737049656, 450359962737049678, 450359962737049690],
            vec![452849163854938115, 450359962737049656],
        ];

        raw_batch
            .iter()
            .zip(target_raw_batch.iter())
            .for_each(|(result, target)| {
                result.iter().zip(target.iter()).for_each(|(r, t)| {
                    assert_eq!(r, t);
                })
            });
    }
}<|MERGE_RESOLUTION|>--- conflicted
+++ resolved
@@ -208,13 +208,7 @@
         });
 
         let status: Vec<_> = futures::future::try_join_all(futs).await.unwrap_or(vec![
-<<<<<<< HEAD
                 SparseModelManagerStatus::Failed(SparseModelManagerError::FailedToGetStatus);
-=======
-                PersiaPersistenceStatus::Failed(String::from(
-                    "failed to get embedding servers model manager status"
-                ));
->>>>>>> 52a9004c
                 self.replica_size()
             ]);
 
