--- conflicted
+++ resolved
@@ -430,15 +430,7 @@
         // Vec<Vec<SignWithConfig>> into Vec<Vec<id>>,
         let mut results = vec![Vec::new(); replica_size as usize];
         for (feature_idx, feature_batch) in indices.batches.iter().enumerate() {
-<<<<<<< HEAD
-            let slot_conf = config
-                .slots_config
-                .get(&feature_batch.feature_name)
-                .expect("slot not found");
-
-=======
             let slot_conf = config.get_slot_by_feature_name(&feature_batch.feature_name);
->>>>>>> 006fa722
             for (sign_idx, single_sign) in feature_batch.index_batch.iter().enumerate() {
                 let replica_index = sign_to_shard_modulo(single_sign.sign, replica_size);
                 unsafe {
