--- conflicted
+++ resolved
@@ -154,18 +154,11 @@
         num_ids = sum(ctx.get_embedding_size())
         assert num_ids == 0, f"clear embedding failed"
 
-<<<<<<< HEAD
-    eval_auc, eval_acc = test(model, True, eval_checkpoint_dir)
-    auc_diff = abs(eval_auc - test_auc)
-    assert auc_diff == 0, f"eval error, expect auc diff is 0 but got {auc_diff}"
-
-    eval_auc, eval_acc = test(model, True, hdfs_checkpoint_dir)
-    auc_diff = abs(eval_auc - test_auc)
-    assert auc_diff == 0, f"eval error, expect auc diff is 0 but got {auc_diff}"
-=======
     eval_auc, eval_acc = test(model, eval_checkpoint_dir)
     np.testing.assert_equal(np.array([test_auc]), np.array([eval_auc]))
->>>>>>> dcf0e207
+
+    eval_auc, eval_acc = test(model, hdfs_checkpoint_dir)
+    np.testing.assert_equal(np.array([test_auc]), np.array([eval_auc]))
 
     result_filepath = os.environ["RESULT_FILE_PATH"]
     result = {
