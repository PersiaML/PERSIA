--- conflicted
+++ resolved
@@ -134,6 +134,7 @@
 
     eval_checkpoint_dir = os.environ["EVAL_CHECKPOINT_DIR"]
     infer_checkpoint_dir = os.environ["INFER_CHECKPOINT_DIR"]
+    hdfs_checkpoint_dir = os.environ['HDFS_CHECKPOINT_DIR']
     test_interval = 254
     buffer_size = 10
 
@@ -182,14 +183,11 @@
     )
     np.testing.assert_equal(np.array([test_auc]), np.array([eval_auc]))
 
-<<<<<<< HEAD
-=======
     eval_auc, eval_acc = test(
         model, clear_embeddings=True, checkpoint_dir=hdfs_checkpoint_dir, cuda=cuda
     )
     np.testing.assert_equal(np.array([test_auc]), np.array([eval_auc]))
 
->>>>>>> cf787fd4
     result_filepath = os.environ["RESULT_FILE_PATH"]
     result = {
         "test_auc": test_auc,
