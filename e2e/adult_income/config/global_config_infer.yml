--- conflicted
+++ resolved
@@ -7,20 +7,10 @@
   infer_config:
     servers:
       - emb_server:8888
-<<<<<<< HEAD
     embedding_checkpoint: /resource/infer_checkpoint
-shard_server_config:
-  capacity: 10000000000
-  num_hashmap_internal_shards: 128
-  full_amount_manager_buffer_size: 1000
-  num_persistence_workers: 4
-  num_signs_per_file: 5000000
-=======
-    embedding_checkpoint: /workspace/infer_checkpoint/
 embedding_server_config:
   capacity: 1000000
   num_hashmap_internal_shards: 1
->>>>>>> 006fa722
   enable_incremental_update: false
   incremental_buffer_size: 5000000
   incremental_channel_capacity: 1000
