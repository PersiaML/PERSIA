version: "3.3"
services:
    persia_nats_service:
        image: nats:latest
        deploy:
            replicas: 1
                
<<<<<<< HEAD
        data_compose:
            env_file:
                - adult_income/.test_env
            environment:
                JOB_ID: 1
            image: persia-${IMAGE_TYPE}-runtime:${BUILDKITE_PIPELINE_ID}
            command: persia_launcher compose /workspace/data_compose.py
            volumes:
                - ./adult_income:/workspace
                - ./resource:/resource
                - /data/adult_income:/data/

        trainer:
            env_file:
                - adult_income/.test_env
            environment:
                JOB_ID: 1
                GPU_NUM: 1
                CUBLAS_WORKSPACE_CONFIG: :4096:8 # Adapt to pytorch deterministic feature
            image: persia-${IMAGE_TYPE}-runtime:${BUILDKITE_PIPELINE_ID}
            command: persia_launcher trainer /workspace/train.py
            depends_on:
                - data_compose
                - middleware
                - server
                - persia_nats_service
                - hdfsserver
            volumes:
                - ./resource/:/resource
                - ./adult_income:/workspace
                - /data/adult_income:/data/

        middleware:
            env_file:
                - adult_income/.test_env
            environment:
                JOB_ID: 1
            image: persia-${IMAGE_TYPE}-runtime:${BUILDKITE_PIPELINE_ID}
            command: persia_launcher middleware --embedding-config /workspace/config/embedding_config.yml --global-config /workspace/config/global_config_train.yml
            volumes:
                - ./adult_income:/workspace
                - ./resource:/resource

        server:
            env_file:
                - adult_income/.test_env
            environment:
                JOB_ID: 1
            image: persia-${IMAGE_TYPE}-runtime:${BUILDKITE_PIPELINE_ID}
            command: persia_launcher server --embedding-config /workspace/config/embedding_config.yml --global-config /workspace/config/global_config_train.yml
            volumes:
                - ./adult_income:/workspace
                - ./resource:/resource

        hdfsserver:
            image: persiaml-test:latest
            command: bash -c "hadoop/launch_hdfs.sh"
            volumes:
                - ./adult_income:/workspace
                - ./resource:/resource
            hostname:
                hdfsserver
=======
    data_compose:
        env_file:
            - adult_income/.test_env
        environment:
            JOB_ID: 1
        image: persiaml-test:latest
        command: persia_launcher compose /workspace/data_compose.py
        volumes:
            - ./adult_income:/workspace
            - /data/adult_income:/data/

    trainer:
        env_file:
            - adult_income/.test_env
        environment:
            JOB_ID: 1
            GPU_NUM: 1
        image: persiaml-test:latest
        command: persia_launcher trainer /workspace/train.py
        depends_on:
            - data_compose
            - middleware
            - server
            - persia_nats_service
            - hdfsserver
        volumes:
            - ./adult_income:/workspace
            - /data/adult_income:/data/

    middleware:
        env_file:
            - adult_income/.test_env
        environment:
            JOB_ID: 1
        image: persiaml-test:latest
        command: persia_launcher middleware --embedding-config /workspace/config/embedding_config.yml --global-config /workspace/config/global_config_train.yml
        volumes:
            - ./adult_income:/workspace

    server:
        env_file:
            - adult_income/.test_env
        environment:
            JOB_ID: 1
        image: persiaml-test:latest
        command: persia_launcher server --embedding-config /workspace/config/embedding_config.yml --global-config /workspace/config/global_config_train.yml
        volumes:
            - ./adult_income:/workspace

    metrics_gateway:
        image: prom/pushgateway:latest
        deploy:
            replicas: 1

    prometheus:
        image: prom/prometheus:latest
        deploy:
            replicas: 1
        command: "--config.file=/workspace/config/prometheus.yml"
        volumes:
            - ./adult_income:/workspace

    grafana:
        image: grafana/grafana:latest
        ports:
            - "3000:3000/tcp"
        deploy:
            replicas: 1
        volumes:
            - ../resources/:/workspace
        environment:
            GF_PATHS_PROVISIONING: /workspace/grafana/provisioning/

    hdfsserver:
        image: persiaml-test:latest
        command: bash -c "hadoop/launch_hdfs.sh"
        volumes:
            - ./adult_income:/workspace
        hostname:
            hdfsserver
>>>>>>> 1e7fa729
<|MERGE_RESOLUTION|>--- conflicted
+++ resolved
@@ -5,7 +5,6 @@
         deploy:
             replicas: 1
                 
-<<<<<<< HEAD
         data_compose:
             env_file:
                 - adult_income/.test_env
@@ -61,92 +60,34 @@
                 - ./resource:/resource
 
         hdfsserver:
-            image: persiaml-test:latest
-            command: bash -c "hadoop/launch_hdfs.sh"
+            image: persia-${IMAGE_TYPE}-runtime:${BUILDKITE_PIPELINE_ID}
+            command: bash -c "/workspace/hadoop/launch_hdfs.sh"
             volumes:
                 - ./adult_income:/workspace
                 - ./resource:/resource
             hostname:
                 hdfsserver
-=======
-    data_compose:
-        env_file:
-            - adult_income/.test_env
-        environment:
-            JOB_ID: 1
-        image: persiaml-test:latest
-        command: persia_launcher compose /workspace/data_compose.py
-        volumes:
-            - ./adult_income:/workspace
-            - /data/adult_income:/data/
 
-    trainer:
-        env_file:
-            - adult_income/.test_env
-        environment:
-            JOB_ID: 1
-            GPU_NUM: 1
-        image: persiaml-test:latest
-        command: persia_launcher trainer /workspace/train.py
-        depends_on:
-            - data_compose
-            - middleware
-            - server
-            - persia_nats_service
-            - hdfsserver
-        volumes:
-            - ./adult_income:/workspace
-            - /data/adult_income:/data/
+        metrics_gateway:
+            image: prom/pushgateway:latest
+            deploy:
+                replicas: 1
 
-    middleware:
-        env_file:
-            - adult_income/.test_env
-        environment:
-            JOB_ID: 1
-        image: persiaml-test:latest
-        command: persia_launcher middleware --embedding-config /workspace/config/embedding_config.yml --global-config /workspace/config/global_config_train.yml
-        volumes:
-            - ./adult_income:/workspace
+        prometheus:
+            image: prom/prometheus:latest
+            deploy:
+                replicas: 1
+            command: "--config.file=/workspace/config/prometheus.yml"
+            volumes:
+                - ./adult_income:/workspace
 
-    server:
-        env_file:
-            - adult_income/.test_env
-        environment:
-            JOB_ID: 1
-        image: persiaml-test:latest
-        command: persia_launcher server --embedding-config /workspace/config/embedding_config.yml --global-config /workspace/config/global_config_train.yml
-        volumes:
-            - ./adult_income:/workspace
-
-    metrics_gateway:
-        image: prom/pushgateway:latest
-        deploy:
-            replicas: 1
-
-    prometheus:
-        image: prom/prometheus:latest
-        deploy:
-            replicas: 1
-        command: "--config.file=/workspace/config/prometheus.yml"
-        volumes:
-            - ./adult_income:/workspace
-
-    grafana:
-        image: grafana/grafana:latest
-        ports:
-            - "3000:3000/tcp"
-        deploy:
-            replicas: 1
-        volumes:
-            - ../resources/:/workspace
-        environment:
-            GF_PATHS_PROVISIONING: /workspace/grafana/provisioning/
-
-    hdfsserver:
-        image: persiaml-test:latest
-        command: bash -c "hadoop/launch_hdfs.sh"
-        volumes:
-            - ./adult_income:/workspace
-        hostname:
-            hdfsserver
->>>>>>> 1e7fa729
+        grafana:
+            image: grafana/grafana:latest
+            ports:
+                - "3000:3000/tcp"
+            deploy:
+                replicas: 1
+            volumes:
+                - ../resources/:/workspace
+            environment:
+                GF_PATHS_PROVISIONING: /workspace/grafana/provisioning/