version: "3.3"
services:
        persia_nats_service:
            image: nats:latest
            deploy:
                replicas: 1
                
        data_compose:
            env_file:
                - adult_income/.test_env
            environment:
                JOB_ID: 1
<<<<<<< HEAD
            image: persia-${IMAGE_TYPE}-runtime:${BUILDKITE_PIPELINE_ID}
            command: persia_launcher compose /workspace/data_compose.py
=======
            image: persiaml-test:latest
            command: bash -c "persia_launcher compose /workspace/data_compose.py"
>>>>>>> 006fa722
            volumes:
                - ./adult_income:/workspace
                - ./resource:/resource
                - /data/adult_income:/data/

        trainer:
            env_file:
                - adult_income/.test_env
            environment:
                JOB_ID: 1
                GPU_NUM: 1
<<<<<<< HEAD
                CUBLAS_WORKSPACE_CONFIG: :4096:8 # Adapt to pytorch deterministic feature
                EVAL_CHECKPOINT_DIR: /resource/eval_checkpoint
                INFER_CHECKPOINT_DIR: /resource/infer_checkpoint
                HDFS_CHECKPOINT_DIR: hdfs://localhost:9000//resource/hdfs_checkpoint
                RESULT_FILE_PATH: /resource/result.json
            image: persia-${IMAGE_TYPE}-runtime:${BUILDKITE_PIPELINE_ID}
            command: bash -c "/workspace/hadoop/launch_hdfs.sh && persia_launcher trainer /workspace/train.py"
=======
            image: persiaml-test:latest
            command: persia_launcher trainer /workspace/train.py
>>>>>>> 006fa722
            depends_on:
                - data_compose
                - middleware
                - server
                - persia_nats_service
                - hdfsserver
            volumes:
                - ./resource/:/resource
                - ./adult_income:/workspace
                - /data/adult_income:/data/

        middleware:
            env_file:
                - adult_income/.test_env
            environment:
                JOB_ID: 1
            image: persia-${IMAGE_TYPE}-runtime:${BUILDKITE_PIPELINE_ID}
            command: persia_launcher middleware --embedding-config /workspace/config/embedding_config.yml --global-config /workspace/config/global_config_train.yml
            volumes:
                - ./adult_income:/workspace
                - ./resource:/resource

        server:
            env_file:
                - adult_income/.test_env
            environment:
                JOB_ID: 1
<<<<<<< HEAD
            image: persia-${IMAGE_TYPE}-runtime:${BUILDKITE_PIPELINE_ID}
            command: bash -c "/workspace/hadoop/launch_hdfs.sh &&  persia_launcher server --embedding-config /workspace/config/embedding_config.yml --global-config /workspace/config/global_config_train.yml"
            volumes:
                - ./adult_income:/workspace
                - ./resource:/resource
=======
            image: persiaml-test:latest
            command: persia_launcher server --embedding-config /workspace/config/embedding_config.yml --global-config /workspace/config/global_config_train.yml
            volumes:
                - ./adult_income:/workspace

        hdfsserver:
            image: persiaml-test:latest
            command: bash -c "hadoop/launch_hdfs.sh"
            volumes:
                - ./adult_income:/workspace
            hostname:
                hdfsserver
>>>>>>> 006fa722
<|MERGE_RESOLUTION|>--- conflicted
+++ resolved
@@ -10,13 +10,8 @@
                 - adult_income/.test_env
             environment:
                 JOB_ID: 1
-<<<<<<< HEAD
             image: persia-${IMAGE_TYPE}-runtime:${BUILDKITE_PIPELINE_ID}
             command: persia_launcher compose /workspace/data_compose.py
-=======
-            image: persiaml-test:latest
-            command: bash -c "persia_launcher compose /workspace/data_compose.py"
->>>>>>> 006fa722
             volumes:
                 - ./adult_income:/workspace
                 - ./resource:/resource
@@ -28,18 +23,9 @@
             environment:
                 JOB_ID: 1
                 GPU_NUM: 1
-<<<<<<< HEAD
                 CUBLAS_WORKSPACE_CONFIG: :4096:8 # Adapt to pytorch deterministic feature
-                EVAL_CHECKPOINT_DIR: /resource/eval_checkpoint
-                INFER_CHECKPOINT_DIR: /resource/infer_checkpoint
-                HDFS_CHECKPOINT_DIR: hdfs://localhost:9000//resource/hdfs_checkpoint
-                RESULT_FILE_PATH: /resource/result.json
             image: persia-${IMAGE_TYPE}-runtime:${BUILDKITE_PIPELINE_ID}
-            command: bash -c "/workspace/hadoop/launch_hdfs.sh && persia_launcher trainer /workspace/train.py"
-=======
-            image: persiaml-test:latest
-            command: persia_launcher trainer /workspace/train.py
->>>>>>> 006fa722
+            command: persia_launcher trainer /workspace/train.py"
             depends_on:
                 - data_compose
                 - middleware
@@ -67,23 +53,17 @@
                 - adult_income/.test_env
             environment:
                 JOB_ID: 1
-<<<<<<< HEAD
             image: persia-${IMAGE_TYPE}-runtime:${BUILDKITE_PIPELINE_ID}
-            command: bash -c "/workspace/hadoop/launch_hdfs.sh &&  persia_launcher server --embedding-config /workspace/config/embedding_config.yml --global-config /workspace/config/global_config_train.yml"
+            command: persia_launcher server --embedding-config /workspace/config/embedding_config.yml --global-config /workspace/config/global_config_train.yml
             volumes:
                 - ./adult_income:/workspace
                 - ./resource:/resource
-=======
-            image: persiaml-test:latest
-            command: persia_launcher server --embedding-config /workspace/config/embedding_config.yml --global-config /workspace/config/global_config_train.yml
-            volumes:
-                - ./adult_income:/workspace
 
         hdfsserver:
             image: persiaml-test:latest
             command: bash -c "hadoop/launch_hdfs.sh"
             volumes:
                 - ./adult_income:/workspace
+                - ./resource:/resource
             hostname:
-                hdfsserver
->>>>>>> 006fa722
+                hdfsserver